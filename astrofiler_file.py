############################################################################################################
## F I T S   P R O C E S S I N G                                                                          ##
############################################################################################################
# Functions to import fits file data into the database while renaming files and moving them to a repository, 
# calibrate images, create thumbnails linked to test stacks, and send the user an email with a summary of 
# the work done. This module contains the fitsProcessing class that handles all FITS file operations.
#
from datetime import datetime,timedelta
import numpy as np
import matplotlib.pyplot as plt
import uuid
import os
import hashlib
from math import cos,sin 
from astropy.io import fits
import shutil
import pytz
from peewee import IntegrityError
import configparser

from astrofiler_db import fitsFile as FitsFileModel, fitsSession as fitsSessionModel

import logging
logger = logging.getLogger(__name__)

def dwarfFixHeader(hdr, root, file):
    """
    Fix FITS headers for DWARF telescope files based on folder structure and filenames.
    
    Args:
        hdr: FITS header object
        root: Root directory path containing the file
        file: Filename
    
    Returns:
        Modified header object or False if error
    """
    try:
        # Read configuration to check if we should save modified headers
        config = configparser.ConfigParser()
        config.read('astrofiler.ini')
        save_modified = config.getboolean('DEFAULT', 'save_modified_headers', fallback=False)
        
        # Check if this is a DWARF telescope file
        telescop_value = hdr.get("TELESCOP", "")
        if not telescop_value or telescop_value.upper() != "DWARF":
            logger.warning(f"dwarfFixHeader called for non-DWARF file: {file}")
            return False
        
        # Skip failed images
        if file.startswith("failed_"):
            logger.info(f"Ignoring failed DWARF image: {file}")
            return False
        
        # Get the directory structure
        path_parts = os.path.normpath(root).split(os.sep)
        
        # Find the DWARF root directory by looking for required folders
        dwarf_root = None
        for i, part in enumerate(path_parts):
            if part.startswith("DWARF_RAW"):
                # Check if parent directory contains required DWARF folders
                parent_path = os.sep.join(path_parts[:i])
                required_folders = ["CALI_FRAME", "DWARF_DARK"]
                dwarf_raw_folders = [d for d in os.listdir(parent_path) if d.startswith("DWARF_RAW")]
                
                if (os.path.exists(os.path.join(parent_path, "CALI_FRAME")) and 
                    os.path.exists(os.path.join(parent_path, "DWARF_DARK")) and 
                    dwarf_raw_folders):
                    dwarf_root = parent_path
                    break
        
        if not dwarf_root:
            # Check if we're in CALI_FRAME or DWARF_DARK structure
            for i, part in enumerate(path_parts):
                if part in ["CALI_FRAME", "DWARF_DARK"]:
                    parent_path = os.sep.join(path_parts[:i])
                    if (os.path.exists(os.path.join(parent_path, "CALI_FRAME")) and 
                        os.path.exists(os.path.join(parent_path, "DWARF_DARK"))):
                        dwarf_root = parent_path
                        break
        
        if not dwarf_root:
            logger.error(f"Dwarf folder structure not recognized for file: {file}")
            return False
        
        # Determine file type based on path
        rel_path = os.path.relpath(root, dwarf_root)
        path_components = rel_path.split(os.sep)
        
        # Handle DWARF_RAW light files
        if path_components[0].startswith("DWARF_RAW"):
            folder_name = path_components[0]
            # Parse: DWARF_RAW_(INSTRUMEN)_(OBJECT)_EXP_(EXPTIME)_GAIN_(GAIN)_(DATE-OBS)
            parts = folder_name.split("_")
            if len(parts) >= 8:  # Minimum expected parts
                try:
                    instrument = parts[2]  # INSTRUMEN
                    object_name = parts[3]  # OBJECT
                    exptime = parts[5]  # EXPTIME (after EXP)
                    gain = parts[7]  # GAIN (after GAIN)
                    date_obs = "_".join(parts[8:])  # DATE-OBS (rest of string)
                    
                    # Update header
                    hdr['INSTRUME'] = instrument
                    hdr['OBJECT'] = object_name
                    hdr['EXPTIME'] = float(exptime)
                    hdr['GAIN'] = float(gain)
                    
                    # Add missing fields with defaults if not present
                    if 'XBINNING' not in hdr:
                        hdr['XBINNING'] = 1
                    if 'YBINNING' not in hdr:
                        hdr['YBINNING'] = 1
                    if 'CCD-TEMP' not in hdr:
                        hdr['CCD-TEMP'] = -10.0  # Default temperature
                    
                    # Parse and format date if needed
                    if date_obs and 'DATE-OBS' not in hdr:
                        # Assume date format needs to be converted to ISO format
                        hdr['DATE-OBS'] = date_obs
                    
                    # Set image type to LIGHT
                    hdr['IMAGETYP'] = 'LIGHT'
                    
                    logger.info(f"Fixed DWARF_RAW header for {file}: OBJECT={object_name}, INSTRUME={instrument}")
                    
                except (ValueError, IndexError) as e:
                    logger.error(f"Error parsing DWARF_RAW folder name {folder_name}: {e}")
                    return False
        
        # Handle CALI_FRAME master calibration files
        elif "CALI_FRAME" in path_components:
            cali_index = path_components.index("CALI_FRAME")
            if len(path_components) > cali_index + 2:
                frame_type = path_components[cali_index + 1]  # bias, dark, or flat
                cam_folder = path_components[cali_index + 2]   # cam_0 or cam_1
                
                # Set IMAGETYP and OBJECT
                hdr['IMAGETYP'] = frame_type.upper()
                hdr['OBJECT'] = f"MASTER{frame_type.upper()}"
                
                # Add DATE-OBS if missing (use current date as fallback)
                if 'DATE-OBS' not in hdr:
                    from datetime import datetime
                    hdr['DATE-OBS'] = datetime.now().strftime('%Y-%m-%dT%H:%M:%S')
                
                # Set INSTRUME based on camera folder
                if cam_folder == "cam_0":
                    hdr['INSTRUME'] = 'WIDE'
                elif cam_folder == "cam_1":
                    hdr['INSTRUME'] = 'TELE'
                else:
                    logger.warning(f"Unknown camera folder: {cam_folder}")
                
                # Parse filename for specific calibration parameters
                filename_base = os.path.splitext(file)[0]
                
                if frame_type.lower() == "bias":
                    # bias_gain_(GAIN)_bin_(BINNINGX)_*.fits
                    if filename_base.startswith("bias_gain_"):
                        parts = filename_base.split("_")
                        if len(parts) >= 5:
                            gain = parts[2]
                            binning = parts[4]
                            hdr['GAIN'] = float(gain)
                            hdr['XBINNING'] = int(binning)
                            hdr['YBINNING'] = int(binning)
                            if 'EXPTIME' not in hdr:
                                hdr['EXPTIME'] = 0.0  # Bias frames have zero exposure
                            if 'CCD-TEMP' not in hdr:
                                hdr['CCD-TEMP'] = -10.0  # Default temperature
                
                elif frame_type.lower() == "flat":
                    # flat_gain_(GAIN)_bin_(BINNINGX)_*.fits
                    if filename_base.startswith("flat_gain_"):
                        parts = filename_base.split("_")
                        if len(parts) >= 5:
                            gain = parts[2]
                            binning = parts[4]
                            hdr['GAIN'] = float(gain)
                            hdr['XBINNING'] = int(binning)
                            hdr['YBINNING'] = int(binning)
                            if 'EXPTIME' not in hdr:
                                hdr['EXPTIME'] = 1.0  # Default flat exposure
                            if 'CCD-TEMP' not in hdr:
                                hdr['CCD-TEMP'] = -10.0  # Default temperature
                            if 'FILTER' not in hdr:
                                hdr['FILTER'] = 'UNKNOWN'  # Will be set based on folder structure
                
                elif frame_type.lower() == "dark":
                    # dark_exp_(EXPTIME)_gain_(GAIN)_bin_(BINNINGX)_(CCD-TEMP)_*.fits
                    if filename_base.startswith("dark_exp_"):
                        parts = filename_base.split("_")
                        if len(parts) >= 8:
                            exptime = parts[2]
                            gain = parts[4]
                            binning = parts[6]
                            ccd_temp = parts[7]
                            hdr['EXPTIME'] = float(exptime)
                            hdr['GAIN'] = float(gain)
                            hdr['XBINNING'] = int(binning)
                            hdr['YBINNING'] = int(binning)
                            hdr['CCD-TEMP'] = float(ccd_temp)
                
                logger.info(f"Fixed CALI_FRAME header for {file}: IMAGETYP={frame_type.upper()}, INSTRUME={hdr.get('INSTRUME')}")
        
        # Handle DWARF_DARK library files
        elif "DWARF_DARK" in path_components:
            # tele_exp_(EXPTIME)_gain_(GAIN)_bin_(BINNINGX)_OBS-DATE).fits
            filename_base = os.path.splitext(file)[0]
            if filename_base.startswith("tele_exp_"):
                parts = filename_base.split("_")
                if len(parts) >= 7:
                    exptime = parts[2]
                    gain = parts[4]
                    binning = parts[6]
                    obs_date = "_".join(parts[7:]) if len(parts) > 7 else ""
                    
                    hdr['INSTRUME'] = 'TELE'
                    hdr['IMAGETYP'] = 'DARKMASTER'
                    hdr['OBJECT'] = 'DARKMASTER'
                    hdr['EXPTIME'] = float(exptime)
                    hdr['GAIN'] = float(gain)
                    hdr['XBINNING'] = int(binning)
                    hdr['YBINNING'] = int(binning)
                    
                    # Add DATE-OBS if missing
                    if 'DATE-OBS' not in hdr:
                        if obs_date:
                            hdr['DATE-OBS'] = obs_date
                        else:
                            from datetime import datetime
                            hdr['DATE-OBS'] = datetime.now().strftime('%Y-%m-%dT%H:%M:%S')
                    
                    logger.info(f"Fixed DWARF_DARK header for {file}: EXPTIME={exptime}, GAIN={gain}")
        
        else:
            logger.info(f"Ignoring DWARF file in unrecognized folder structure: {file}")
            return hdr  # Return unchanged header
             
        return hdr
        
    except Exception as e:
        logger.error(f"Error in dwarfFixHeader for {file}: {e}")
        return False

def mapFitsHeader(hdr, file_path):
    """
    Apply mappings from the Mapping table to FITS header fields.
    Uses static caching to avoid repeated database queries.
    
    Args:
        hdr: FITS header object to modify
        file_path: Full path to the FITS file (for logging)
    
    Returns:
        bool: True if any header changes were made, False otherwise
    """
    try:
        from astrofiler_db import Mapping
        
        # Static cache for mappings to avoid repeated database queries
        if not hasattr(mapFitsHeader, '_cached_mappings'):
            mapFitsHeader._cached_mappings = None
            mapFitsHeader._cache_loaded = False
        
        # Load mappings from database if not cached
        if not mapFitsHeader._cache_loaded:
            try:
                mappings = list(Mapping.select())
                mapFitsHeader._cached_mappings = mappings
                mapFitsHeader._cache_loaded = True
                logger.info(f"Loaded {len(mappings)} mappings into cache")
            except Exception as e:
                logger.error(f"Error loading mappings from database: {e}")
                return False
        
        # Use cached mappings
        mappings = mapFitsHeader._cached_mappings
        
        if not mappings:
            return False  # No mappings defined
        
        header_modified = False
        
        for mapping in mappings:
            card = mapping.card
            current = mapping.current
            replace = mapping.replace
            # Skip mappings without a replacement value
            if not replace:
                continue

            # Check if this card exists in the header
            if card in hdr:
                header_value = str(hdr[card]).strip()

                if current:
                    # Specific value mapping - replace if current value matches
                    if header_value == current:
                        hdr[card] = replace
                        header_modified = True
                        logger.info(f"Applied mapping for {card}: '{current}' → '{replace}' in {file_path}")
<<<<<<< HEAD
            # No default mapping logic
=======
                elif not header_value or header_value.upper() in ['', 'UNKNOWN', 'NONE']:
                    # Default mapping - apply to blank/empty/unknown values
                    hdr[card] = replace
                    header_modified = True
                    logger.info(f"Applied default mapping for {card}: '{header_value}' → '{replace}' in {file_path}")

>>>>>>> b8a4c082
        
        return header_modified
        
    except Exception as e:
        logger.error(f"Error applying mappings to {file_path}: {e}")
        return False

def clearMappingCache():
    """
    Clear the static mapping cache to force reload from database.
    Call this after mappings are modified in the database.
    """
    if hasattr(mapFitsHeader, '_cache_loaded'):
        mapFitsHeader._cache_loaded = False
        mapFitsHeader._cached_mappings = None
        logger.info("Mapping cache cleared")
    
class fitsProcessing:
    """
    A class for processing FITS files, including registration, calibration, and database operations.
    
    This class handles:
    - Importing FITS file data into the database
    - Renaming and moving files to repository structure
    - Creating sessions from FITS files
    - Creating thumbnails
    - Calibrating images
    """
    def __init__(self):
        config = configparser.ConfigParser()
        config.read('astrofiler.ini')
        self.sourceFolder = config.get('DEFAULT', 'source', fallback='.')
        self.repoFolder = config.get('DEFAULT', 'repo', fallback='.')

    ################################################################################################################
    ## - this function calculates SHA-256 hash of a file for duplicate detection                    ##
    #################################################################################################################
    def calculateFileHash(self, filePath):
        """Calculate SHA-256 hash of a file for duplicate detection."""
        try:
            hash_sha256 = hashlib.sha256()
            with open(filePath, "rb") as f:
                for chunk in iter(lambda: f.read(4096), b""):
                    hash_sha256.update(chunk)
            return hash_sha256.hexdigest()
        except Exception as e:
            logger.error(f"Error calculating hash for {filePath}: {str(e)}")
            return None

    #################################################################################################################
    ## registerFitsImage - this functioncalls a function to registers each fits files in the database              ##
    ## and also corrects any issues with the Fits header info (e.g. WCS)                                           ##
    #################################################################################################################
    # Note: Movefiles means we are moving from a source folder to the repo, otherwise we are syncing the repo database
    def registerFitsImage(self,root,file,moveFiles):
        newFitsFileId=None
        file_name, file_extension = os.path.splitext(os.path.join(root,file))
        #print("Processing file "+os.path.join(root, file)+" with extension -"+file_extension+"-")

        # Are we saving modified headers?
        config = configparser.ConfigParser()
        config.read('astrofiler.ini')
        save_modified = config.getboolean('DEFAULT', 'save_modified_headers', fallback=False)

        # Ignore everything not a *fit* file
        if "fit" not in file_extension.lower():
            logger.info("Ignoring file "+os.path.join(root, file)+" with extension -"+file_extension+"-")
            return False
        
        # Open the FITS file for reading and close immediately after reading header
        try:
            hdul = fits.open(os.path.join(root, file), mode='readonly')
            hdr = hdul[0].header
            hdul.close()
        except Exception as e:
            logger.warning(f"Error loading FITS file {e} File not processed is "+str(os.path.join(root, file)))
            return False

        # Special handling for vendors with incomplete headers
        # DWARF telescopes - missing DATE-OBS, EXPTIME, XBINNING, YBINNING, CCD-TEMP
        header_modified = False
        telescop_value = hdr.get("TELESCOP", "")
        if telescop_value and telescop_value.upper() == "DWARF":
            modified_hdr = dwarfFixHeader(hdr, root, file)
            if not modified_hdr:
                logger.warning("Error fixing DWARF header. File not processed is "+str(os.path.join(root, file)))
                return False
            hdr = modified_hdr
            header_modified = True
        
        # Apply FITS header mappings from the Mapping table
        mapping_modified = mapFitsHeader(hdr, os.path.join(root, file))
        if mapping_modified:
            header_modified = True
        
        if "IMAGETYP" in hdr:
            # Fix variances in header cards
            if ("EXPTIME" in hdr):
                exposure=hdr["EXPTIME"]
            else:
                if ("EXPOSURE" in hdr):
                    exposure=hdr["EXPOSURE"]
                else:
                    logger.warning("No EXPTIME or EXPOSURE card in header. File not processed is "+str(os.path.join(root, file)))
                    return False
                
            if "TELESCOP" in hdr:
                telescope=hdr["TELESCOP"]
            else:
                telescope="Unknown"
            
            # Fix calibration frames where OBJECT is set to an object rather than the frametype
            if "DARK" in hdr["IMAGETYP"].upper():
                hdr["OBJECT"] = "Dark"
            elif "FLAT" in hdr["IMAGETYP"].upper():
                hdr["OBJECT"] = "Flat"
            elif "BIAS" in hdr["IMAGETYP"].upper():
                hdr["OBJECT"] = "Bias"

            # Create an os-friendly date
            try:
                if "DATE-OBS" not in hdr:
                    logger.warning("No DATE-OBS card in header. File not processed is "+str(os.path.join(root, file)))
                    return False
                datestr=hdr["DATE-OBS"].replace("T", " ")
                datestr=datestr[0:datestr.find('.')]
                dateobj=datetime.strptime(datestr, '%Y-%m-%d %H:%M:%S')
                fitsDate=dateobj.strftime("%Y%m%d%H%M%S")
            except ValueError as e:
                logger.warning("Invalid date format in header. File not processed is "+str(os.path.join(root, file)))
                return False

            ############## L I G H T S ################################################################
            if "LIGHT" in hdr["IMAGETYP"].upper():
                # Adjust the WCS for the image
                if "CD1_1" not in hdr:
                    if "CDELT1" in hdr and "CDELT2" in hdr and "CROTA2" in hdr and "CDELT2" in hdr and "CROTA2" in hdr:
                        fitsCDELT1=float(hdr["CDELT1"])
                        fitsCDELT2=float(hdr["CDELT2"])
                        fitsCROTA2=float(hdr["CROTA2"])
                        fitsCD1_1 =  fitsCDELT1 * cos(fitsCROTA2)
                        fitsCD1_2 = -fitsCDELT2 * sin(fitsCROTA2)
                        fitsCD2_1 =  fitsCDELT1 * sin (fitsCROTA2)
                        fitsCD2_2 = fitsCDELT2 * cos(fitsCROTA2)
                        hdr.append(('CD1_1', str(fitsCD1_1), 'Rotation Matrix'), end=True)
                        hdr.append(('CD1_2', str(fitsCD1_2), 'Rotation Matrix'), end=True)
                        hdr.append(('CD2_1', str(fitsCD2_1), 'Rotation Matrix'), end=True)
                        hdr.append(('CD2_2', str(fitsCD2_2), 'Rotation Matrix'), end=True)
                        header_modified = True
                    else:
                        logger.warning("No CDELT1, CDELT2 or CROTA2 card in header. Unable to update WCS in "+str(os.path.join(root, file)))             
                
                # Create a new file name
                if ("OBJECT" in hdr):
                    if ("FILTER" in hdr):
                        newName="{0}-{1}-{2}-{3}-{4}-{5}s-{6}x{7}-t{8}.fits".format(hdr["OBJECT"],telescope.replace(" ", "_").replace("\\", "_"),
                                    hdr["INSTRUME"].replace(" ", "_"),hdr["FILTER"],fitsDate,exposure,hdr["XBINNING"],hdr["YBINNING"],hdr["CCD-TEMP"])
                    else:
                        newName="{0}-{1}-{2}-{3}-{4}-{5}s-{6}x{7}-t{8}.fits".format(hdr["OBJECT"],telescope.replace(" ", "_").replace("\\", "_"),
                                    hdr["INSTRUME"].replace(" ", "_"),"OSC",fitsDate,exposure,hdr["XBINNING"],hdr["YBINNING"],hdr["CCD-TEMP"])
                else:
                    logger.warning("Invalid object name in header. File not processed is "+str(os.path.join(root, file)))
                    return False
                

            ############## F L A T S ##################################################################            
            elif "FLAT" in hdr["IMAGETYP"].upper():
                if ("FILTER" in hdr):
                    newName="{0}-{1}-{2}-{3}-{4}-{5}s-{6}x{7}-t{8}.fits".format("Flat",telescope.replace(" ", "_").replace("\\", "_"),
                                    hdr["INSTRUME"].replace(" ", "_"),hdr["FILTER"],fitsDate,exposure,hdr["XBINNING"],hdr["YBINNING"],hdr["CCD-TEMP"])
                else:
                    newName="{0}-{1}-{2}-{3}-{4}-{5}s-{6}x{7}-t{8}.fits".format("Flat",telescope.replace(" ", "_").replace("\\", "_"),
                                    hdr["INSTRUME"].replace(" ", "_"),"OSC",fitsDate,exposure,hdr["XBINNING"],hdr["YBINNING"],hdr["CCD-TEMP"])
            
            ############## D A R K S ##################################################################   
            elif "DARK" in hdr["IMAGETYP"].upper():
                newName="{0}-{1}-{2}-{3}-{4}s-{5}x{6}-t{7}.fits".format("Dark",telescope.replace(" ", "_").replace("\\", "_"),
                                    hdr["INSTRUME"].replace(" ", "_"),fitsDate,exposure,hdr["XBINNING"],hdr["YBINNING"],hdr["CCD-TEMP"])
            ############## B I A S E S ################################################################   
            elif "BIAS" in hdr["IMAGETYP"].upper():
                newName="{0}-{1}-{2}-{3}-{4}s-{5}x{6}-t{7}.fits".format("Bias",telescope.replace(" ", "_").replace("\\", "_"),
                                    hdr["INSTRUME"].replace(" ", "_"),fitsDate,exposure,hdr["XBINNING"],hdr["YBINNING"],hdr["CCD-TEMP"])

            else:
                logger.warning("File not processed as IMAGETYP -"+hdr["IMAGETYP"]+"- not recognized: "+str(os.path.join(root, file)))
            
            # Close the HDU list
            try:
                hdul.close()
            except Exception as e:
                logger.warning(f"Non-compliant header warning in {os.path.basename(__file__)} while processing file {os.path.join(root, file)}")
            
            # Update any header changes if needed
            try:
                # Check if we need to save header modifications
                if header_modified and save_modified:
                    hdul_update = fits.open(os.path.join(root, file), mode='update')
                    hdul_update.flush()  # Save header changes to file
                    logger.info(f"Saved header modifications for {file}")
                    hdul_update.close()
            except Exception as e:
                logger.warning(f"Non-compliant header warning in {os.path.basename(__file__)} while processing file {os.path.join(root, file)}")


            newPath=""

            ######################################################################################################
            # Create the folder structure (if needed)
            fitsDate=dateobj.strftime("%Y%m%d")
            if "LIGHT" in hdr["IMAGETYP"].upper():
                newPath=self.repoFolder+"Light/{0}/{1}/{2}/{3}/".format(hdr["OBJECT"],telescope.replace(" ", "_").replace("\\", "_"),
                                    hdr["INSTRUME"].replace(" ", "_"),fitsDate)
            elif "DARK" in hdr["IMAGETYP"].upper():
                newPath=self.repoFolder+"Calibrate/{0}/{1}/{2}/{3}/{4}/".format("Dark",telescope.replace(" ", "_").replace("\\", "_"),
                                    hdr["INSTRUME"].replace(" ", "_"),exposure,fitsDate)
            elif "FLAT" in hdr["IMAGETYP"].upper():
                if ("FILTER" in hdr):
                    newPath=self.repoFolder+"Calibrate/{0}/{1}/{2}/{3}/{4}/".format("Flat",telescope.replace(" ", "_").replace("\\", "_"),
                                    hdr["INSTRUME"].replace(" ", "_"),hdr["FILTER"],fitsDate)
                else:
                    newPath=self.repoFolder+"Calibrate/{0}/{1}/{2}/{3}/{4}/".format("Flat",telescope.replace(" ", "_").replace("\\", "_"),
                                    hdr["INSTRUME"].replace(" ", "_"),"OSC",fitsDate)
            elif "BIAS" in hdr["IMAGETYP"].upper():
                newPath=self.repoFolder+"Calibrate/{0}/{1}/{2}/{3}/".format("Bias",telescope.replace(" ", "_").replace("\\", "_"),
                                    hdr["INSTRUME"].replace(" ", "_"),fitsDate)
            else:
                logger.warning("File not processed as IMAGETYP not recognized: "+str(os.path.join(root, file)))
                return None

            if not os.path.isdir(newPath) and moveFiles:
                os.makedirs (newPath)

            # Calculate file hash for duplicate detection
            currentFilePath = os.path.join(root, file)
            fileHash = self.calculateFileHash(currentFilePath)
            logger.info("Registering file "+os.path.join(root, file)+" to "+newPath+newName.replace(" ", "_"))
            newFitsFileId=self.submitFileToDB(newPath+newName,hdr,fileHash)
            if (newFitsFileId != None) and moveFiles:
                if not os.path.exists(newPath+newName):
                    logger.info("Moving file "+os.path.join(root, file)+" to "+newPath+newName)
                    # Move the file to the new location
                    try:
                        shutil.move(os.path.join(root, file), newPath+newName)
                    except shutil.Error as e:
                        logger.error("Shutil error moving file "+os.path.join(root, file)+" to "+newPath+newName+": "+str(e))
                        return None
                    except OSError as e:
                        logger.error("OS error moving file "+os.path.join(root, file)+" to "+newPath+newName+": "+str(e))
                        return None
                    logger.info("File successfully moved to repo - "+newPath+newName)
                else:
                    logger.warning("File already exists in repo, no changes - "+newPath+newName)
            else:
                if not moveFiles:
                    logger.warning("Warning: File not moved to repo is "+str(os.path.join(root, file)))
        else:
            logger.warning("File not added to repo - no IMAGETYP card - "+str(os.path.join(root, file)))
        
        return newFitsFileId

    #################################################################################################################
    ## registerFitsImages - this function scans the images folder and registers all fits files in the database     ##
    #################################################################################################################
    def registerFitsImages(self,moveFiles=True, progress_callback=None):
        registeredFiles=[]
        newFitsFileId=None
        currCount=0
        start_time = datetime.now()

        # Scan the pictures folder
        if moveFiles:
            logger.info("Processing images in "+self.sourceFolder)
            workFolder=self.sourceFolder
        else:
            logger.info("Syncronizing images in "+os.path.abspath(self.repoFolder))
            workFolder=self.repoFolder

        # First pass: count total files to process
        total_files = 0
        for root, dirs, files in os.walk(os.path.abspath(workFolder)):
            for file in files:
                file_name, file_extension = os.path.splitext(file)
                if "fit" in file_extension.lower():
                    total_files += 1
        
        logger.info(f"Found {total_files} FITS files to process")
        
        # If no files found, return early
        if total_files == 0:
            logger.info("No FITS files found to process")
            if progress_callback:
                progress_callback(0, 0, "No FITS files found")
            return registeredFiles
        
        # Second pass: process files with progress tracking
        successful_files = 0
        failed_files = 0
        cancelled_by_user = False
        
        logger.info(f"Starting second pass to process {total_files} FITS files")
        
        for root, dirs, files in os.walk(os.path.abspath(workFolder)):
            logger.debug(f"Processing directory: {root} with {len(files)} files")
            for file in files:
                file_name, file_extension = os.path.splitext(file)
                if "fit" in file_extension.lower():
                    currCount += 1
                    logger.info(f"Found FITS file #{currCount}: {file}")
                    
                    # Call progress callback if provided
                    if progress_callback:
                        logger.debug(f"Calling progress callback for file {currCount}/{total_files}: {file}")
                        should_continue = progress_callback(currCount, total_files, file)
                        logger.debug(f"Progress callback returned: {should_continue}")
                        if not should_continue:
                            logger.info("Processing cancelled by user")
                            cancelled_by_user = True
                            break
                    else:
                        logger.debug("No progress callback provided")
                    
                    # Calculate and display progress
                    progress_percent = (currCount / total_files) * 100 if total_files > 0 else 0
                    elapsed_time = datetime.now() - start_time
                    if currCount > 0:
                        avg_time_per_file = elapsed_time / currCount
                        estimated_remaining = avg_time_per_file * (total_files - currCount)
                        eta_str = f", ETA: {estimated_remaining}"
                    else:
                        eta_str = ""
                    
                    logger.debug(f"Processing file {currCount}/{total_files} ({progress_percent:.1f}%): {file}{eta_str}")
                    
                    # Try to register the file
                    try:
                        newFitsFileId = self.registerFitsImage(root, file, moveFiles)
                    except Exception as e:
                        logger.error(f"Exception registering file {file}: {str(e)}")
                        newFitsFileId=None

                    if newFitsFileId is not None:
                        # Add the file to the list of registered files
                        registeredFiles.append(newFitsFileId)
                        successful_files += 1
                        logger.info(f"Successfully registered file: {file}")
                    else:
                        failed_files += 1
                        logger.warning(f"Failed to register file: {file}")
                else:
                    logger.debug("Ignoring non-FITS file: "+file)
            
            # Check if processing was cancelled
            if cancelled_by_user:
                break
        
        total_time = datetime.now() - start_time
        logger.info(f"Processing complete! Found {total_files} files, successfully registered {successful_files} files, failed {failed_files} files in {total_time}")
        
        if cancelled_by_user:
            logger.info("Processing was cancelled by user")
        
        return registeredFiles

    #################################################################################################################
    ## createLightSessions - this function creates sessions for all Light files not currently assigned to one    ##
    #################################################################################################################
    def createLightSessions(self, progress_callback=None):
        sessionsCreated=[]
        
        # Query for all fits files that are not assigned to a session
        unassigned_files = FitsFileModel.select().where(FitsFileModel.fitsFileSession.is_null(True), FitsFileModel.fitsFileType.contains("Light"))
        
        # How many unassigned_files are there?
        logger.info("createSessions found "+str(len(unassigned_files))+" unassigned files to session")

        # Loop through each unassigned file and create a session each time the object, date, or filter changes
        currentObject = ""
        currentDate = None
        currentFilter = None
        currentSessionId = None
        total_files = len(unassigned_files)
        current_count = 0

        for currentFitsFile in unassigned_files:
            current_count += 1

            # Call progress callback if provided
            if progress_callback:
                should_continue = progress_callback(current_count, total_files, str(currentFitsFile.fitsFileName))
                if not should_continue:
                    logger.info("Session creation cancelled by user")
                    break

            logger.info("Current Object is "+str(currentFitsFile.fitsFileObject)+", date "+str(currentFitsFile.fitsFileDate)+", filter "+str(currentFitsFile.fitsFileFilter))
            logger.info("Processing "+str(currentFitsFile.fitsFileName))

            # If the object name, date, or filter has changed, create a new session
            fits_date = self.dateToDateField(currentFitsFile.fitsFileDate)
            fits_filter = currentFitsFile.fitsFileFilter
            if (str(currentFitsFile.fitsFileObject) != currentObject or
                fits_date != currentDate or
                fits_filter != currentFilter):
                # Create a new fitsSession record
                currentSessionId = uuid.uuid4()
                currentDate = fits_date
                currentFilter = fits_filter

                try:
                    newFitsSession = fitsSessionModel.create(
                        fitsSessionId=currentSessionId,
                        fitsSessionObjectName=currentFitsFile.fitsFileObject,
                        fitsSessionTelescope=currentFitsFile.fitsFileTelescop,
                        fitsSessionImager=currentFitsFile.fitsFileInstrument,
                        fitsSessionDate=fits_date,
                        fitsSessionExposure=currentFitsFile.fitsFileExpTime,
                        fitsSessionBinningX=currentFitsFile.fitsFileXBinning,
                        fitsSessionBinningY=currentFitsFile.fitsFileYBinning,
                        fitsSessionCCDTemp=currentFitsFile.fitsFileCCDTemp,
                        fitsSessionGain=currentFitsFile.fitsFileGain,
                        fitsSessionOffset=currentFitsFile.fitsFileOffset,
                        fitsSessionFilter=fits_filter,
                        fitsBiasSession=None,
                        fitsDarkSession=None,
                        fitsFlatSession=None
                    )
                    sessionsCreated.append(currentSessionId)
                    logger.info("New session created for "+str(newFitsSession.fitsSessionId))
                except IntegrityError as e:
                    # Handle the integrity error
                    logger.error("IntegrityError: "+str(e))
                    continue
                currentObject = str(currentFitsFile.fitsFileObject)

            # Assign the current session to the fits file
            currentFitsFile.fitsFileSession = currentSessionId
            currentFitsFile.save()
            logger.info("Assigned "+str(currentFitsFile.fitsFileName)+" to session "+str(currentSessionId))
            sessionsCreated.append(currentSessionId)
            
        return sessionsCreated
        
    #################################################################################################################
    ## sameDay - this function returns True if two dates are within 12 hours of each other, False otherwise        ##
    #################################################################################################################
    def sameDay(self,Date1,Date2): # If Date1 is within 12 hours of Date2
        current_date = datetime.strptime(Date1, '%Y-%m-%d')
        target_date = datetime.strptime(Date2, '%Y-%m-%d')
        time_difference = abs(current_date - target_date)
        return time_difference <= timedelta(hours=12)
        
    #################################################################################################################
    ## createCalibrationSessions - this function creates sessions for all calibration files not currently        ##
    ##                              assigned to one                                                                ##
    #################################################################################################################
    def createCalibrationSessions(self, progress_callback=None):
        createdCalibrationSessions=[]
        
        # Query for all calibration files that are not assigned to a session
        unassignedBiases = FitsFileModel.select().where(FitsFileModel.fitsFileSession.is_null(True), FitsFileModel.fitsFileType.contains("BIAS"))
        unassignedDarks  = FitsFileModel.select().where(FitsFileModel.fitsFileSession.is_null(True), FitsFileModel.fitsFileType.contains("DARK"))
        unassignedFlats  = FitsFileModel.select().where(FitsFileModel.fitsFileSession.is_null(True), FitsFileModel.fitsFileType.contains("FLAT"))
        
        # Calculate total files for progress tracking
        total_biases = len(unassignedBiases)
        total_darks = len(unassignedDarks)
        total_flats = len(unassignedFlats)
        total_files = total_biases + total_darks + total_flats
        current_count = 0
        
        # How many unassigned_files are there?
        logger.info("createCalibrationSessions found "+str(total_biases)+" unassigned Bias calibration files to Session")
        logger.info("createCalibrationSessions found "+str(total_darks)+" unassigned Dark calibration files to Session")
        logger.info("createCalibrationSessions found "+str(total_flats)+" unassigned Flat calibration files to Session")

        # Bias calibration files
        currDate="0001-01-01"
        uuidStr=uuid.uuid4()
                        
        for biasFitsFile in unassignedBiases:
            current_count += 1
            
            # Call progress callback if provided
            if progress_callback:
                should_continue = progress_callback(current_count, total_files, f"Bias: {biasFitsFile.fitsFileName}")
                if not should_continue:
                    logger.info("Calibration Session creation cancelled by user")
                    return createdCalibrationSessions
            
            if not self.sameDay(self.dateToString(biasFitsFile.fitsFileDate), currDate):
                logger.info("Current date for bias is " + str(biasFitsFile.fitsFileDate))
                currDate = self.dateToString(biasFitsFile.fitsFileDate)
                uuidStr = uuid.uuid4()  # New Session
                newFitsSession=fitsSessionModel.create(fitsSessionId=uuidStr,
                                                fitsSessionDate=self.dateToDateField(biasFitsFile.fitsFileDate),
                                                fitsSessionObjectName='Bias',
                                                fitsSessionTelescope=biasFitsFile.fitsFileTelescop,
                                                fitsSessionImager=biasFitsFile.fitsFileInstrument,
                                                fitsSessionExposure=biasFitsFile.fitsFileExpTime,
                                                fitsSessionBinningX=biasFitsFile.fitsFileXBinning,
                                                fitsSessionBinningY=biasFitsFile.fitsFileYBinning,
                                                fitsSessionCCDTemp=biasFitsFile.fitsFileCCDTemp,
                                                fitsSessionGain=biasFitsFile.fitsFileGain,
                                                fitsSessionOffset=biasFitsFile.fitsFileOffset,
                                                fitsSessionFilter=biasFitsFile.fitsFileFilter,
                                                fitsBiasSession=None,
                                                fitsDarkSession=None,
                                                fitsFlatSession=None)
                logger.info("New date for bias "+currDate) 
            biasFitsFile.fitsFileSession=uuidStr
            biasFitsFile.save()   
            logger.info("Set Session for bias "+biasFitsFile.fitsFileName+" to "+str(uuidStr))
            createdCalibrationSessions.append(uuidStr)
        
        # Dark calibration files
        currDate="0001-01-01"
        uuidStr=uuid.uuid4()
        for darkFitsFile in unassignedDarks:
            current_count += 1
            
            # Call progress callback if provided
            if progress_callback:
                should_continue = progress_callback(current_count, total_files, f"Dark: {darkFitsFile.fitsFileName}")
                if not should_continue:
                    logger.info("Calibration Session creation cancelled by user")
                    return createdCalibrationSessions
            
            if not self.sameDay(self.dateToString(darkFitsFile.fitsFileDate), currDate):
                currDate = self.dateToString(darkFitsFile.fitsFileDate)
                logger.info("Current date for dark is " + str(darkFitsFile.fitsFileDate))
                uuidStr=uuid.uuid4() # New Session
                newFitsSession=fitsSessionModel.create(fitsSessionId=uuidStr,
                                                fitsSessionDate=self.dateToDateField(darkFitsFile.fitsFileDate),
                                                fitsSessionObjectName='Dark',
                                                fitsSessionTelescope=darkFitsFile.fitsFileTelescop,
                                                fitsSessionImager=darkFitsFile.fitsFileInstrument,
                                                fitsSessionExposure=darkFitsFile.fitsFileExpTime,
                                                fitsSessionBinningX=darkFitsFile.fitsFileXBinning,
                                                fitsSessionBinningY=darkFitsFile.fitsFileYBinning,
                                                fitsSessionCCDTemp=darkFitsFile.fitsFileCCDTemp,
                                                fitsSessionGain=darkFitsFile.fitsFileGain,
                                                fitsSessionOffset=darkFitsFile.fitsFileOffset,
                                                fitsSessionFilter=darkFitsFile.fitsFileFilter,
                                                fitsBiasSession=None,
                                                fitsDarkSession=None,
                                                fitsFlatSession=None)
                logger.info("New date "+currDate) 
            darkFitsFile.fitsFileSession=uuidStr
            darkFitsFile.save()   
            logger.info("Set Session for dark "+darkFitsFile.fitsFileName+" to "+str(uuidStr))
            createdCalibrationSessions.append(uuidStr)
            
        # Flat calibration files
        currDate="0001-01-01"
        uuidStr=uuid.uuid4()
        for flatFitsFile in unassignedFlats:
            current_count += 1
            
            # Call progress callback if provided
            if progress_callback:
                should_continue = progress_callback(current_count, total_files, f"Flat: {flatFitsFile.fitsFileName}")
                if not should_continue:
                    logger.info("Calibration Session creation cancelled by user")
                    return createdCalibrationSessions
            
            if not self.sameDay(self.dateToString(flatFitsFile.fitsFileDate), currDate):
                currDate = self.dateToString(flatFitsFile.fitsFileDate)
                logger.info("Current date for flat is " + str(flatFitsFile.fitsFileDate))
                uuidStr=uuid.uuid4() # New Session
                newFitsSession=fitsSessionModel.create(fitsSessionId=uuidStr,
                                fitsSessionDate=self.dateToDateField(flatFitsFile.fitsFileDate),
                                fitsSessionObjectName='Flat',
                                fitsSessionTelescope=flatFitsFile.fitsFileTelescop,
                                fitsSessionImager=flatFitsFile.fitsFileInstrument,
                                fitsSessionExposure=flatFitsFile.fitsFileExpTime,
                                fitsSessionBinningX=flatFitsFile.fitsFileXBinning,
                                fitsSessionBinningY=flatFitsFile.fitsFileYBinning,
                                fitsSessionCCDTemp=flatFitsFile.fitsFileCCDTemp,
                                fitsSessionGain=flatFitsFile.fitsFileGain,
                                fitsSessionOffset=flatFitsFile.fitsFileOffset,
                                fitsSessionFilter=flatFitsFile.fitsFileFilter,
                                fitsBiasSession=None,
                                fitsDarkSession=None,
                                fitsFlatSession=None)
                logger.info("New date "+currDate) 
            flatFitsFile.fitsFileSession=uuidStr
            flatFitsFile.save()   
            logger.info("Set Session for flat "+flatFitsFile.fitsFileName+" to "+str(uuidStr))
            createdCalibrationSessions.append(uuidStr)
        
        return createdCalibrationSessions

    #################################################################################################################
    ## submitFileToDB- this function submits a fits file to the database                                          ##
    #################################################################################################################
    def submitFileToDB(self,fileName,hdr,fileHash=None):
        if "DATE-OBS" in hdr:
            # Create new fitsFile record
            logger.info("Adding file "+fileName+" to repo with date "+hdr["DATE-OBS"])
            
            # Adjust for different keywords
            if ("EXPTIME" in hdr):
                exposure=hdr["EXPTIME"]
            else:
                if ("EXPOSURE" in hdr):
                    exposure=hdr["EXPOSURE"]
                else:
                    logger.error("Error: File not added to repo due to missing exposure time in "+fileName)
                    return None
            
            if "TELESCOP" in hdr:
                telescope=hdr["TELESCOP"]
            else:
                telescope="Unknown"

            if "OBJECT" in hdr:
                newfile=FitsFileModel.create(fitsFileId=uuid.uuid4(),fitsFileName=fileName,fitsFileDate=hdr["DATE-OBS"],fitsFileType=hdr["IMAGETYP"].upper(),
                            fitsFileObject=hdr["OBJECT"],fitsFileExpTime=exposure,fitsFileXBinning=hdr["XBINNING"],
                            fitsFileYBinning=hdr["YBINNING"],fitsFileCCDTemp=hdr["CCD-TEMP"],fitsFileTelescop=telescope,
                            fitsFileInstrument=hdr["INSTRUME"],fitsFileFilter=hdr.get("FILTER", None),
                            fitsFileHash=fileHash,fitsFileSession=None)
            else:
                newfile=FitsFileModel.create(fitsFileId=uuid.uuid4(),fitsFileName=fileName,fitsFileDate=hdr["DATE-OBS"],fitsFileType=hdr["IMAGETYP"].upper(),
                            fitsFileExpTime=exposure,fitsFileXBinning=hdr["XBINNING"],
                            fitsFileYBinning=hdr["YBINNING"],fitsFileCCDTemp=hdr["CCD-TEMP"],fitsFileTelescop=telescope,
                            fitsFileInstrument=hdr["INSTRUME"],fitsFileFilter=hdr.get("FILTER", "OSC"),
                            fitsFileHash=fileHash,fitsFileSession=None)
            return newfile.fitsFileId
        else:
            logger.error("Error: File not added to repo due to missing date is "+fileName)
            return None
        return True

    #################################################################################################################
    ## linkSessions - this function links calibration sessions to light sessions based on telescope and imager    ##
    ##                matching. For each light session, it finds the most recent calibration sessions for the     ##
    ##                same telescope and imager combination, with additional matching criteria:                    ##
    ##                - All calibration frames must have the same binning settings as the light frames            ##
    ##                - All calibration frames must have the same gain and offset settings                        ##
    ##                - Darks must have the same exposure time as the light frames                                 ##
    ##                - Darks must have CCD temperature within 5 degrees of the light frames                      ##
    ##                - Flats must match the filter of the light frames                                            ##
    #################################################################################################################
    def linkSessions(self, progress_callback=None):
        """
        Link calibration sessions to light sessions based on telescope, imager, and specific matching criteria.
        
        This function iterates through all light sessions and finds the most recent 
        calibration sessions (bias, dark, flat) that match:
        - Telescope and imager (all calibration types)
        - Binning settings (all calibration types)
        - Gain and offset settings (all calibration types)
        - Exposure time (darks only)
        - CCD temperature within 5 degrees (darks only)
        - Filter (flats only)
        
        Args:
            progress_callback: Optional callback function for progress updates
            
        Returns:
            list: List of session IDs that were updated
        """
        updated_sessions = []
        
        try:
            # Get all light sessions that need calibration linking
            light_sessions = (fitsSessionModel
                             .select()
                             .where(fitsSessionModel.fitsSessionObjectName != 'Bias',
                                   fitsSessionModel.fitsSessionObjectName != 'Dark',
                                   fitsSessionModel.fitsSessionObjectName != 'Flat'))
            
            total_sessions = len(light_sessions)
            current_count = 0
            
            logger.info(f"Found {total_sessions} light sessions to process for calibration linking")
            
            for light_session in light_sessions:
                current_count += 1
                
                # Call progress callback if provided
                if progress_callback:
                    should_continue = progress_callback(current_count, total_sessions, 
                                                      f"Linking: {light_session.fitsSessionObjectName}")
                    if not should_continue:
                        logger.info("Session linking cancelled by user")
                        break
                
                session_updated = False
                
                # Use session-level fields for matching criteria instead of querying individual files
                light_exp_time = light_session.fitsSessionExposure
                light_x_binning = light_session.fitsSessionBinningX
                light_y_binning = light_session.fitsSessionBinningY
                light_filter = light_session.fitsSessionFilter
                light_gain = light_session.fitsSessionGain
                light_offset = light_session.fitsSessionOffset
                light_ccd_temp = light_session.fitsSessionCCDTemp
                
                logger.debug(f"Light session {light_session.fitsSessionId} criteria: exp={light_exp_time}, binning={light_x_binning}x{light_y_binning}, filter={light_filter}, gain={light_gain}, offset={light_offset}, temp={light_ccd_temp}")
                
                # Find most recent bias session with matching telescope/imager/binning/gain/offset
                if not light_session.fitsBiasSession:
                    bias_session = (fitsSessionModel
                                   .select()
                                   .where(fitsSessionModel.fitsSessionObjectName == 'Bias',
                                         fitsSessionModel.fitsSessionTelescope == light_session.fitsSessionTelescope,
                                         fitsSessionModel.fitsSessionImager == light_session.fitsSessionImager,
                                         fitsSessionModel.fitsSessionDate <= light_session.fitsSessionDate,
                                         fitsSessionModel.fitsSessionBinningX == light_x_binning,
                                         fitsSessionModel.fitsSessionBinningY == light_y_binning,
                                         fitsSessionModel.fitsSessionGain == light_gain,
                                         fitsSessionModel.fitsSessionOffset == light_offset)
                                   .order_by(fitsSessionModel.fitsSessionDate.desc())
                                   .first())
                    
                    if bias_session:
                        light_session.fitsBiasSession = str(bias_session.fitsSessionId)
                        session_updated = True
                        logger.info(f"Linked bias session {bias_session.fitsSessionId} to light session {light_session.fitsSessionId} (binning: {light_x_binning}x{light_y_binning}, gain: {light_gain}, offset: {light_offset})")
                    else:
                        logger.debug(f"No matching bias session found for light session {light_session.fitsSessionId}")
                
                # Find most recent dark session with matching telescope/imager/binning/exposure/gain/offset/ccd_temp (within 5 degrees)
                if not light_session.fitsDarkSession:
                    # Select most recent dark session matching parameters (excluding CCD temperature)
                    dark_session = (fitsSessionModel
                        .select()
                        .where(
                            fitsSessionModel.fitsSessionObjectName == 'Dark',
                            fitsSessionModel.fitsSessionTelescope == light_session.fitsSessionTelescope,
                            fitsSessionModel.fitsSessionImager == light_session.fitsSessionImager,
                            fitsSessionModel.fitsSessionDate <= light_session.fitsSessionDate,
                            fitsSessionModel.fitsSessionBinningX == light_x_binning,
                            fitsSessionModel.fitsSessionBinningY == light_y_binning,
                            fitsSessionModel.fitsSessionExposure == light_exp_time,
                            fitsSessionModel.fitsSessionGain == light_gain,
                            fitsSessionModel.fitsSessionOffset == light_offset
                        )
                        .order_by(fitsSessionModel.fitsSessionDate.desc())
                        .first()
                    )
                    if dark_session:
                        light_session.fitsDarkSession = str(dark_session.fitsSessionId)
                        session_updated = True
                        logger.info(f"Linked dark session {dark_session.fitsSessionId} to light session {light_session.fitsSessionId} (exp: {light_exp_time}s, binning: {light_x_binning}x{light_y_binning}, gain: {light_gain}, offset: {light_offset})")
                    else:
                        logger.debug(f"No matching dark session found for light session {light_session.fitsSessionId} (exp: {light_exp_time}s)")
                
                # Find most recent flat session with matching telescope/imager/binning/filter/gain/offset
                if not light_session.fitsFlatSession:
                    flat_session = (fitsSessionModel
                                   .select()
                                   .where(fitsSessionModel.fitsSessionObjectName == 'Flat',
                                         fitsSessionModel.fitsSessionTelescope == light_session.fitsSessionTelescope,
                                         fitsSessionModel.fitsSessionImager == light_session.fitsSessionImager,
                                         fitsSessionModel.fitsSessionDate <= light_session.fitsSessionDate,
                                         fitsSessionModel.fitsSessionBinningX == light_x_binning,
                                         fitsSessionModel.fitsSessionBinningY == light_y_binning,
                                         fitsSessionModel.fitsSessionFilter == light_filter,
                                         fitsSessionModel.fitsSessionGain == light_gain,
                                         fitsSessionModel.fitsSessionOffset == light_offset)
                                   .order_by(fitsSessionModel.fitsSessionDate.desc())
                                   .first())
                    
                    if flat_session:
                        light_session.fitsFlatSession = str(flat_session.fitsSessionId)
                        session_updated = True
                        logger.info(f"Linked flat session {flat_session.fitsSessionId} to light session {light_session.fitsSessionId} (filter: {light_filter}, binning: {light_x_binning}x{light_y_binning}, gain: {light_gain}, offset: {light_offset})")
                    else:
                        logger.debug(f"No matching flat session found for light session {light_session.fitsSessionId} (filter: {light_filter})")
                
                # Save the session if any links were updated
                if session_updated:
                    light_session.save()
                    updated_sessions.append(str(light_session.fitsSessionId))
                    logger.info(f"Updated light session {light_session.fitsSessionId} with calibration links")
            
            logger.info(f"Session linking complete. Updated {len(updated_sessions)} light sessions with calibration links")
            
        except Exception as e:
            logger.error(f"Error in linkSessions: {str(e)}")
            raise
        
        return updated_sessions

    #################################################################################################################
    ## dateToString - helper function to safely convert date to string format                                    ##
    #################################################################################################################
    def dateToString(self, date_obj):
        """Convert date object to string format, handling both datetime objects and strings."""
        if date_obj is None:
            return None
        
        # If it's already a string, extract date part if it contains time info
        if isinstance(date_obj, str):
            # If string contains ISO datetime format, extract just the date part
            if 'T' in date_obj:
                return date_obj.split('T')[0]
            # If string contains space-separated datetime format, extract date part
            elif ' ' in date_obj and len(date_obj) > 10:
                # Check if it looks like a datetime (has time part)
                parts = date_obj.split(' ')
                if len(parts) >= 2 and ':' in parts[1]:
                    return parts[0]
            # If it's already just a date string, return as is
            return date_obj
        
        # If it's a datetime object, format it
        try:
            return date_obj.strftime('%Y-%m-%d')
        except AttributeError:
            # If it doesn't have strftime, convert to string
            return str(date_obj)

    #################################################################################################################
    ## dateToDateField - helper function to safely convert date for database storage                            ##
    #################################################################################################################
    def dateToDateField(self, date_obj):
        """Convert date object to proper format for database DateField storage."""
        if date_obj is None:
            return None
        
        # If it's already a string in date format, try to parse it first
        if isinstance(date_obj, str):
            try:
                from datetime import datetime
                
                # List of possible date formats to try
                date_formats = [
                    '%Y-%m-%d',                    # 2023-07-15
                    '%Y-%m-%dT%H:%M:%S',          # 2023-07-15T03:26:15
                    '%Y-%m-%dT%H:%M:%S.%f',       # 2023-07-15T03:26:15.438
                    '%Y-%m-%d %H:%M:%S',          # 2023-07-15 03:26:15
                    '%Y-%m-%d %H:%M:%S.%f',       # 2023-07-15 03:26:15.438
                ]
                
                # Try each format
                for fmt in date_formats:
                    try:
                        parsed_date = datetime.strptime(date_obj, fmt).date()
                        return parsed_date
                    except ValueError:
                        continue
                
                # If none of the formats work, try to extract just the date part
                if 'T' in date_obj:
                    date_part = date_obj.split('T')[0]
                    try:
                        parsed_date = datetime.strptime(date_part, '%Y-%m-%d').date()
                        return parsed_date
                    except ValueError:
                        pass
                
                # If still no luck, try to take first 10 characters
                try:
                    parsed_date = datetime.strptime(date_obj[:10], '%Y-%m-%d').date()
                    return parsed_date
                except ValueError:
                    logger.warning(f"Could not parse date string: {date_obj}")
                    return None
                    
            except Exception as e:
                logger.warning(f"Error parsing date string '{date_obj}': {e}")
                return None
        
        # If it's a datetime object, get the date part
        try:
            if hasattr(date_obj, 'date'):
                return date_obj.date()
            return date_obj
        except Exception as e:
            logger.warning(f"Error converting date object: {e}")
            return None

    def createMasterCalibrationFrames(self, progress_callback=None):
        """
        Create master calibration frames from bias, dark, and flat sessions using Siril CLI.
        
        Args:
            progress_callback: Optional callback function for progress updates
            
        Returns:
            Dictionary with counts of created masters: {'bias_masters': n, 'dark_masters': n, 'flat_masters': n}
        """
        import subprocess
        import configparser
        from astrofiler_db import fitsSession as FitsSessionModel, fitsFile as FitsFileModel
        
        logger.info("Starting master calibration frame creation")
        
        # Get Siril CLI path from config
        config = configparser.ConfigParser()
        config.read('astrofiler.ini')
        siril_cli_path = config.get('DEFAULT', 'siril_cli_path', fallback='')
        
        if not siril_cli_path or not os.path.exists(siril_cli_path):
            raise Exception("Siril CLI path not configured or invalid. Please set the Siril CLI location in Config tab.")
        
        # Ensure Masters directory exists
        masters_dir = os.path.join(self.repoFolder, 'Masters')
        os.makedirs(masters_dir, exist_ok=True)
        
        results = {'bias_masters': 0, 'dark_masters': 0, 'flat_masters': 0}
        
        # Find calibration sessions without masters
        calibration_sessions = []
        
        # Get bias sessions without master
        bias_sessions = FitsSessionModel.select().where(
            (FitsSessionModel.fitsSessionObjectName.in_(['bias', 'Bias', 'BIAS'])) &
            ((FitsSessionModel.fitsBiasMaster.is_null()) | (FitsSessionModel.fitsBiasMaster == ''))
        )
        calibration_sessions.extend([('bias', session) for session in bias_sessions])
        
        # Get dark sessions without master
        dark_sessions = FitsSessionModel.select().where(
            (FitsSessionModel.fitsSessionObjectName.in_(['dark', 'Dark', 'DARK'])) &
            ((FitsSessionModel.fitsDarkMaster.is_null()) | (FitsSessionModel.fitsDarkMaster == ''))
        )
        calibration_sessions.extend([('dark', session) for session in dark_sessions])
        
        # Get flat sessions without master
        flat_sessions = FitsSessionModel.select().where(
            (FitsSessionModel.fitsSessionObjectName.in_(['flat', 'Flat', 'FLAT'])) &
            ((FitsSessionModel.fitsFlatMaster.is_null()) | (FitsSessionModel.fitsFlatMaster == ''))
        )
        calibration_sessions.extend([('flat', session) for session in flat_sessions])
        
        total_sessions = len(calibration_sessions)
        logger.info(f"Found {total_sessions} calibration sessions without masters")
        
        if total_sessions == 0:
            return results
        
        for i, (cal_type, session) in enumerate(calibration_sessions):
            if progress_callback:
                if not progress_callback(i, total_sessions, f"Processing {cal_type} session {session.fitsSessionId}"):
                    logger.info("Master creation cancelled by user")
                    return results
            
            try:
                # Get files for this session
                session_files = FitsFileModel.select().where(
                    FitsFileModel.fitsFileSession == session.fitsSessionId
                )
                
                file_list = [f.fitsFileName for f in session_files if f.fitsFileName and os.path.exists(f.fitsFileName)]
                
                if len(file_list) < 2:
                    logger.warning(f"Not enough files ({len(file_list)}) for {cal_type} session {session.fitsSessionId}")
                    continue
                
                # Get metadata from first file for naming
                first_file_path = file_list[0]
                with fits.open(first_file_path) as hdul:
                    header = hdul[0].header
                    
                    telescope = header.get('TELESCOP', 'Unknown').replace(' ', '-').replace('/', '-')
                    instrument = header.get('INSTRUME', 'Unknown').replace(' ', '-').replace('/', '-')
                    xbinning = header.get('XBINNING', '1')
                    ybinning = header.get('YBINNING', '1')
                    date_str = session.fitsSessionDate.strftime('%Y-%m-%d') if session.fitsSessionDate else 'Unknown'
                    
                    # Type-specific naming
                    if cal_type == 'bias':
                        master_filename = f"Master-Bias-{telescope}-{instrument}-{xbinning}x{ybinning}-{date_str}.fits"
                    elif cal_type == 'dark':
                        exptime = header.get('EXPTIME', 'Unknown')
                        ccd_temp = header.get('CCD-TEMP', header.get('SET-TEMP', 'Unknown'))
                        master_filename = f"Master-Dark-{telescope}-{instrument}-{xbinning}x{ybinning}-{exptime}-{ccd_temp}-{date_str}.fits"
                    else:  # flat
                        filter_name = header.get('FILTER', 'Unknown').replace(' ', '-').replace('/', '-')
                        master_filename = f"Master-Flat-{telescope}-{instrument}-{filter_name}-{xbinning}x{ybinning}-{date_str}.fits"
                
                master_path = os.path.join(masters_dir, master_filename)
                
                # Skip if master already exists
                if os.path.exists(master_path):
                    logger.info(f"Master {master_filename} already exists, skipping")
                    continue
                
                # Create master using Siril CLI
                success = self._create_master_with_siril(siril_cli_path, file_list, master_path, cal_type)
                
                if success:
                    # Update FITS header with master frame metadata
                    self._update_master_header(master_path, session, file_list, cal_type)
                    
                    # Add master to database
                    master_fits_id = self._register_master_in_database(master_path, session, cal_type)
                    
                    # Update session with master reference
                    if cal_type == 'bias':
                        session.fitsBiasMaster = master_path
                        results['bias_masters'] += 1
                    elif cal_type == 'dark':
                        session.fitsDarkMaster = master_path
                        results['dark_masters'] += 1
                    else:  # flat
                        session.fitsFlatMaster = master_path
                        results['flat_masters'] += 1
                    
                    session.save()
                    logger.info(f"Created {cal_type} master: {master_filename}")
                else:
                    logger.error(f"Failed to create {cal_type} master for session {session.fitsSessionId}")
                    
            except Exception as e:
                logger.error(f"Error creating {cal_type} master for session {session.fitsSessionId}: {e}")
                continue
        
        # Final progress update
        if progress_callback:
            progress_callback(total_sessions, total_sessions, "Master creation complete")
        
        logger.info(f"Master creation completed: {results}")
        return results
    
    def _create_master_with_siril(self, siril_cli_path, file_list, output_path, cal_type):
        """Create master calibration frame using Siril CLI."""
        import tempfile
        import subprocess
        
        try:
            # Create temporary directory for Siril processing
            with tempfile.TemporaryDirectory() as temp_dir:
                # Create Siril script
                script_path = os.path.join(temp_dir, 'create_master.ssf')
                
                # Create symbolic links to files in temp directory
                temp_files = []
                links_created = 0
                copies_made = 0
                
                for i, file_path in enumerate(file_list):
                    temp_file = os.path.join(temp_dir, f"frame_{i:04d}.fits")
                    try:
                        # Try to create symbolic link (more efficient)
                        os.symlink(file_path, temp_file)
                        temp_files.append(temp_file)
                        links_created += 1
                    except (OSError, NotImplementedError):
                        # Fall back to hard link if symlink fails
                        try:
                            os.link(file_path, temp_file)
                            temp_files.append(temp_file)
                            links_created += 1
                        except OSError:
                            # Fall back to copying if both link methods fail
                            shutil.copy2(file_path, temp_file)
                            temp_files.append(temp_file)
                            copies_made += 1
                            logger.warning(f"Could not link file {file_path}, using copy instead")
                
                if links_created > 0:
                    logger.info(f"Successfully linked {links_created} files, copied {copies_made} files for {cal_type} master creation")
                
                # Create Siril script content
                script_content = f"cd {temp_dir}\n"
                script_content += "convert *.fits . -out=frame_\n"
                
                if cal_type == 'bias':
                    script_content += "stack frame_ rej 3 3 -nonorm -out=master\n"
                elif cal_type == 'dark':
                    script_content += "stack frame_ rej 3 3 -nonorm -out=master\n"
                else:  # flat
                    script_content += "stack frame_ rej 3 3 -norm=mul -out=master\n"
                
                script_content += "close\n"
                
                # Write script file
                with open(script_path, 'w') as f:
                    f.write(script_content)
                
                # Run Siril CLI
                cmd = [siril_cli_path, '-s', script_path]
                result = subprocess.run(cmd, capture_output=True, text=True, timeout=300)
                
                if result.returncode == 0:
                    # Copy result to final location
                    temp_master = os.path.join(temp_dir, 'master.fits')
                    if os.path.exists(temp_master):
                        shutil.copy2(temp_master, output_path)
                        return True
                    else:
                        logger.error(f"Siril completed but master file not found: {temp_master}")
                        return False
                else:
                    logger.error(f"Siril CLI failed: {result.stderr}")
                    return False
                    
        except Exception as e:
            logger.error(f"Error running Siril CLI: {e}")
            return False
    
    def _update_master_header(self, master_path, session, file_list, cal_type):
        """Update the FITS header of the master frame with appropriate metadata."""
        try:
            with fits.open(master_path, mode='update') as hdul:
                header = hdul[0].header
                
                # Add master frame metadata
                header['MASTER'] = (True, 'This is a master calibration frame')
                header['CALTYPE'] = (cal_type.upper(), 'Type of calibration frame')
                header['NFRAMES'] = (len(file_list), 'Number of frames combined')
                header['CREATED'] = (datetime.now().isoformat(), 'Master creation timestamp')
                header['CREATOR'] = ('AstroFiler', 'Software used to create master')
                header['SESSION'] = (session.fitsSessionId, 'Source session ID')
                
                # Add session metadata
                if session.fitsSessionTelescope:
                    header['TELESCOP'] = session.fitsSessionTelescope
                if session.fitsSessionImager:
                    header['INSTRUME'] = session.fitsSessionImager
                if session.fitsSessionDate:
                    header['DATE-OBS'] = session.fitsSessionDate.isoformat()
                
                hdul.flush()
                
        except Exception as e:
            logger.error(f"Error updating master header: {e}")
    
    def _register_master_in_database(self, master_path, session, cal_type):
        """Register the master calibration frame in the database."""
        try:
            # Calculate hash
            file_hash = self.calculateFileHash(master_path)
            
            # Create unique ID
            master_id = str(uuid.uuid4())
            
            # Get file stats
            file_stat = os.stat(master_path)
            file_date = datetime.fromtimestamp(file_stat.st_mtime).date()
            
            # Create database entry
            fits_file = FitsFileModel.create(
                fitsFileId=master_id,
                fitsFileName=master_path,
                fitsFileDate=file_date,
                fitsFileCalibrated=1,  # Masters are considered calibrated
                fitsFileType=cal_type.upper(),
                fitsFileStacked=1,  # Masters are stacked
                fitsFileObject=f"Master-{cal_type.title()}",
                fitsFileHash=file_hash,
                fitsFileSession=session.fitsSessionId,
                fitsFileTelescop=session.fitsSessionTelescope,
                fitsFileInstrument=session.fitsSessionImager,
                fitsFileXBinning=session.fitsSessionBinningX,
                fitsFileYBinning=session.fitsSessionBinningY,
                fitsFileCCDTemp=session.fitsSessionCCDTemp,
                fitsFileGain=session.fitsSessionGain,
                fitsFileOffset=session.fitsSessionOffset,
                fitsFileFilter=session.fitsSessionFilter
            )
            
            logger.info(f"Registered master {cal_type} in database: {master_id}")
            return master_id
            
        except Exception as e:
            logger.error(f"Error registering master in database: {e}")
            return None<|MERGE_RESOLUTION|>--- conflicted
+++ resolved
@@ -302,16 +302,7 @@
                         hdr[card] = replace
                         header_modified = True
                         logger.info(f"Applied mapping for {card}: '{current}' → '{replace}' in {file_path}")
-<<<<<<< HEAD
             # No default mapping logic
-=======
-                elif not header_value or header_value.upper() in ['', 'UNKNOWN', 'NONE']:
-                    # Default mapping - apply to blank/empty/unknown values
-                    hdr[card] = replace
-                    header_modified = True
-                    logger.info(f"Applied default mapping for {card}: '{header_value}' → '{replace}' in {file_path}")
-
->>>>>>> b8a4c082
         
         return header_modified
         
