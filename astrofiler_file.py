############################################################################################################
## F I T S   P R O C E S S I N G                                                                          ##
############################################################################################################
# Functions to import fits file data into the database while renaming files and moving them to a repository, 
# calibrate images, create thumbnails linked to test stacks, and send the user an email with a summary of 
# the work done. This module contains the fitsProcessing class that handles all FITS file operations.
#
from datetime import datetime,timedelta
import numpy as np
import matplotlib.pyplot as plt
import uuid
import os
import hashlib
from math import cos,sin 
from astropy.io import fits
import shutil
import pytz
from peewee import IntegrityError
import configparser

from astrofiler_db import fitsFile as FitsFileModel, fitsSession as fitsSessionModel

import logging
logger = logging.getLogger(__name__)

def dwarfFixHeader(hdr, root, file):
    """
    Fix FITS headers for DWARF telescope files based on folder structure and filenames.
    
    Args:
        hdr: FITS header object
        root: Root directory path containing the file
        file: Filename
    
    Returns:
        Modified header object or False if error
    """
    try:
        # Read configuration to check if we should save modified headers
        config = configparser.ConfigParser()
        config.read('astrofiler.ini')
        save_modified = config.getboolean('DEFAULT', 'save_modified_headers', fallback=False)
        
        # Check if this is a DWARF telescope file
        telescop_value = hdr.get("TELESCOP", "")
        if not telescop_value or telescop_value.upper() != "DWARF":
            logger.warning(f"dwarfFixHeader called for non-DWARF file: {file}")
            return False
        
        # Skip failed images
        if file.startswith("failed_"):
            logger.info(f"Ignoring failed DWARF image: {file}")
            return False
        
        # Get the directory structure
        path_parts = os.path.normpath(root).split(os.sep)
        
        # Find the DWARF root directory by looking for required folders
        dwarf_root = None
        for i, part in enumerate(path_parts):
            if part.startswith("DWARF_RAW"):
                # Check if parent directory contains required DWARF folders
                parent_path = os.sep.join(path_parts[:i])
                required_folders = ["CALI_FRAME", "DWARF_DARK"]
                dwarf_raw_folders = [d for d in os.listdir(parent_path) if d.startswith("DWARF_RAW")]
                
                if (os.path.exists(os.path.join(parent_path, "CALI_FRAME")) and 
                    os.path.exists(os.path.join(parent_path, "DWARF_DARK")) and 
                    dwarf_raw_folders):
                    dwarf_root = parent_path
                    break
        
        if not dwarf_root:
            # Check if we're in CALI_FRAME or DWARF_DARK structure
            for i, part in enumerate(path_parts):
                if part in ["CALI_FRAME", "DWARF_DARK"]:
                    parent_path = os.sep.join(path_parts[:i])
                    if (os.path.exists(os.path.join(parent_path, "CALI_FRAME")) and 
                        os.path.exists(os.path.join(parent_path, "DWARF_DARK"))):
                        dwarf_root = parent_path
                        break
        
        if not dwarf_root:
            logger.error(f"Dwarf folder structure not recognized for file: {file}")
            return False
        
        # Determine file type based on path
        rel_path = os.path.relpath(root, dwarf_root)
        path_components = rel_path.split(os.sep)
        
        # Handle DWARF_RAW light files
        if path_components[0].startswith("DWARF_RAW"):
            folder_name = path_components[0]
            # Parse: DWARF_RAW_(INSTRUMEN)_(OBJECT)_EXP_(EXPTIME)_GAIN_(GAIN)_(DATE-OBS)
            parts = folder_name.split("_")
            if len(parts) >= 8:  # Minimum expected parts
                try:
                    instrument = parts[2]  # INSTRUMEN
                    object_name = parts[3]  # OBJECT
                    exptime = parts[5]  # EXPTIME (after EXP)
                    gain = parts[7]  # GAIN (after GAIN)
                    date_obs = "_".join(parts[8:])  # DATE-OBS (rest of string)
                    
                    # Update header
                    hdr['INSTRUME'] = instrument
                    hdr['OBJECT'] = object_name
                    hdr['EXPTIME'] = float(exptime)
                    hdr['GAIN'] = float(gain)
                    
                    # Add missing fields with defaults if not present
                    if 'XBINNING' not in hdr:
                        hdr['XBINNING'] = 1
                    if 'YBINNING' not in hdr:
                        hdr['YBINNING'] = 1
                    if 'CCD-TEMP' not in hdr:
                        hdr['CCD-TEMP'] = -10.0  # Default temperature
                    
                    # Parse and format date if needed
                    if date_obs and 'DATE-OBS' not in hdr:
                        # Assume date format needs to be converted to ISO format
                        hdr['DATE-OBS'] = date_obs
                    
                    # Set image type to LIGHT
                    hdr['IMAGETYP'] = 'LIGHT'
                    
                    logger.info(f"Fixed DWARF_RAW header for {file}: OBJECT={object_name}, INSTRUME={instrument}")
                    
                except (ValueError, IndexError) as e:
                    logger.error(f"Error parsing DWARF_RAW folder name {folder_name}: {e}")
                    return False
        
        # Handle CALI_FRAME master calibration files
        elif "CALI_FRAME" in path_components:
            cali_index = path_components.index("CALI_FRAME")
            if len(path_components) > cali_index + 2:
                frame_type = path_components[cali_index + 1]  # bias, dark, or flat
                cam_folder = path_components[cali_index + 2]   # cam_0 or cam_1
                
                # Set IMAGETYP and OBJECT
                hdr['IMAGETYP'] = frame_type.upper()
                hdr['OBJECT'] = f"MASTER{frame_type.upper()}"
                
                # Add DATE-OBS if missing (use current date as fallback)
                if 'DATE-OBS' not in hdr:
                    from datetime import datetime
                    hdr['DATE-OBS'] = datetime.now().strftime('%Y-%m-%dT%H:%M:%S')
                
                # Set INSTRUME based on camera folder
                if cam_folder == "cam_0":
                    hdr['INSTRUME'] = 'WIDE'
                elif cam_folder == "cam_1":
                    hdr['INSTRUME'] = 'TELE'
                else:
                    logger.warning(f"Unknown camera folder: {cam_folder}")
                
                # Parse filename for specific calibration parameters
                filename_base = os.path.splitext(file)[0]
                
                if frame_type.lower() == "bias":
                    # bias_gain_(GAIN)_bin_(BINNINGX)_*.fits
                    if filename_base.startswith("bias_gain_"):
                        parts = filename_base.split("_")
                        if len(parts) >= 5:
                            gain = parts[2]
                            binning = parts[4]
                            hdr['GAIN'] = float(gain)
                            hdr['XBINNING'] = int(binning)
                            hdr['YBINNING'] = int(binning)
                            if 'EXPTIME' not in hdr:
                                hdr['EXPTIME'] = 0.0  # Bias frames have zero exposure
                            if 'CCD-TEMP' not in hdr:
                                hdr['CCD-TEMP'] = -10.0  # Default temperature
                
                elif frame_type.lower() == "flat":
                    # flat_gain_(GAIN)_bin_(BINNINGX)_*.fits
                    if filename_base.startswith("flat_gain_"):
                        parts = filename_base.split("_")
                        if len(parts) >= 5:
                            gain = parts[2]
                            binning = parts[4]
                            hdr['GAIN'] = float(gain)
                            hdr['XBINNING'] = int(binning)
                            hdr['YBINNING'] = int(binning)
                            if 'EXPTIME' not in hdr:
                                hdr['EXPTIME'] = 1.0  # Default flat exposure
                            if 'CCD-TEMP' not in hdr:
                                hdr['CCD-TEMP'] = -10.0  # Default temperature
                            if 'FILTER' not in hdr:
                                hdr['FILTER'] = 'UNKNOWN'  # Will be set based on folder structure
                
                elif frame_type.lower() == "dark":
                    # dark_exp_(EXPTIME)_gain_(GAIN)_bin_(BINNINGX)_(CCD-TEMP)_*.fits
                    if filename_base.startswith("dark_exp_"):
                        parts = filename_base.split("_")
                        if len(parts) >= 8:
                            exptime = parts[2]
                            gain = parts[4]
                            binning = parts[6]
                            ccd_temp = parts[7]
                            hdr['EXPTIME'] = float(exptime)
                            hdr['GAIN'] = float(gain)
                            hdr['XBINNING'] = int(binning)
                            hdr['YBINNING'] = int(binning)
                            hdr['CCD-TEMP'] = float(ccd_temp)
                
                logger.info(f"Fixed CALI_FRAME header for {file}: IMAGETYP={frame_type.upper()}, INSTRUME={hdr.get('INSTRUME')}")
        
        # Handle DWARF_DARK library files
        elif "DWARF_DARK" in path_components:
            # tele_exp_(EXPTIME)_gain_(GAIN)_bin_(BINNINGX)_OBS-DATE).fits
            filename_base = os.path.splitext(file)[0]
            if filename_base.startswith("tele_exp_"):
                parts = filename_base.split("_")
                if len(parts) >= 7:
                    exptime = parts[2]
                    gain = parts[4]
                    binning = parts[6]
                    obs_date = "_".join(parts[7:]) if len(parts) > 7 else ""
                    
                    hdr['INSTRUME'] = 'TELE'
                    hdr['IMAGETYP'] = 'DARKMASTER'
                    hdr['OBJECT'] = 'DARKMASTER'
                    hdr['EXPTIME'] = float(exptime)
                    hdr['GAIN'] = float(gain)
                    hdr['XBINNING'] = int(binning)
                    hdr['YBINNING'] = int(binning)
                    
                    # Add DATE-OBS if missing
                    if 'DATE-OBS' not in hdr:
                        if obs_date:
                            hdr['DATE-OBS'] = obs_date
                        else:
                            from datetime import datetime
                            hdr['DATE-OBS'] = datetime.now().strftime('%Y-%m-%dT%H:%M:%S')
                    
                    logger.info(f"Fixed DWARF_DARK header for {file}: EXPTIME={exptime}, GAIN={gain}")
        
        else:
            logger.info(f"Ignoring DWARF file in unrecognized folder structure: {file}")
            return hdr  # Return unchanged header
             
        return hdr
        
    except Exception as e:
        logger.error(f"Error in dwarfFixHeader for {file}: {e}")
        return False
    
class fitsProcessing:
    """
    A class for processing FITS files, including registration, calibration, and database operations.
    
    This class handles:
    - Importing FITS file data into the database
    - Renaming and moving files to repository structure
    - Creating sessions from FITS files
    - Creating thumbnails
    - Calibrating images
    """
    def __init__(self):
        config = configparser.ConfigParser()
        config.read('astrofiler.ini')
        self.sourceFolder = config.get('DEFAULT', 'source', fallback='.')
        self.repoFolder = config.get('DEFAULT', 'repo', fallback='.')

    ################################################################################################################
    ## - this function calculates SHA-256 hash of a file for duplicate detection                    ##
    #################################################################################################################
    def calculateFileHash(self, filePath):
        """Calculate SHA-256 hash of a file for duplicate detection."""
        try:
            hash_sha256 = hashlib.sha256()
            with open(filePath, "rb") as f:
                for chunk in iter(lambda: f.read(4096), b""):
                    hash_sha256.update(chunk)
            return hash_sha256.hexdigest()
        except Exception as e:
            logger.error(f"Error calculating hash for {filePath}: {str(e)}")
            return None

    #################################################################################################################
    ## registerFitsImage - this functioncalls a function to registers each fits files in the database              ##
    ## and also corrects any issues with the Fits header info (e.g. WCS)                                           ##
    #################################################################################################################
    # Note: Movefiles means we are moving from a source folder to the repo, otherwise we are syncing the repo database
    def registerFitsImage(self,root,file,moveFiles):
        newFitsFileId=None
        file_name, file_extension = os.path.splitext(os.path.join(root,file))
        #print("Processing file "+os.path.join(root, file)+" with extension -"+file_extension+"-")

        # Are we saving modified headers?
        config = configparser.ConfigParser()
        config.read('astrofiler.ini')
        save_modified = config.getboolean('DEFAULT', 'save_modified_headers', fallback=False)

        # Ignore everything not a *fit* file
        if "fit" not in file_extension.lower():
            logger.info("Ignoring file "+os.path.join(root, file)+" with extension -"+file_extension+"-")
            return False
        
        # Open the FITS file for reading and close immediately after reading header
        try:
            hdul = fits.open(os.path.join(root, file), mode='readonly')
            hdr = hdul[0].header
            hdul.close()
        except Exception as e:
            logger.warning(f"Error loading FITS file {e} File not processed is "+str(os.path.join(root, file)))
            return False

        # Special handling for vendors with incomplete headers
        # DWARF telescopes - missing DATE-OBS, EXPTIME, XBINNING, YBINNING, CCD-TEMP
        header_modified = False
        telescop_value = hdr.get("TELESCOP", "")
        if telescop_value and telescop_value.upper() == "DWARF":
            modified_hdr = dwarfFixHeader(hdr, root, file)
            if not modified_hdr:
                logger.warning("Error fixing DWARF header. File not processed is "+str(os.path.join(root, file)))
                return False
            hdr = modified_hdr
            header_modified = True
        
        if "IMAGETYP" in hdr:
            # Fix variances in header cards
            if ("EXPTIME" in hdr):
                exposure=hdr["EXPTIME"]
            else:
                if ("EXPOSURE" in hdr):
                    exposure=hdr["EXPOSURE"]
                else:
                    logger.warning("No EXPTIME or EXPOSURE card in header. File not processed is "+str(os.path.join(root, file)))
                    return False
                
            if "TELESCOP" in hdr:
                telescope=hdr["TELESCOP"]
            else:
                telescope="Unknown"
                    
            # Create an os-friendly date
            try:
                if "DATE-OBS" not in hdr:
                    logger.warning("No DATE-OBS card in header. File not processed is "+str(os.path.join(root, file)))
                    return False
                datestr=hdr["DATE-OBS"].replace("T", " ")
                datestr=datestr[0:datestr.find('.')]
                dateobj=datetime.strptime(datestr, '%Y-%m-%d %H:%M:%S')
                fitsDate=dateobj.strftime("%Y%m%d%H%M%S")
            except ValueError as e:
                logger.warning("Invalid date format in header. File not processed is "+str(os.path.join(root, file)))
                return False

            ############## L I G H T S ################################################################
            if "LIGHT" in hdr["IMAGETYP"].upper():
                # Adjust the WCS for the image
                if "CD1_1" not in hdr:
                    if "CDELT1" in hdr and "CDELT2" in hdr and "CROTA2" in hdr:
                        fitsCDELT1=float(hdr["CDELT1"])
                        fitsCDELT2=float(hdr["CDELT2"])
                        fitsCROTA2=float(hdr["CROTA2"])
                        fitsCD1_1 =  fitsCDELT1 * cos(fitsCROTA2)
                        fitsCD1_2 = -fitsCDELT2 * sin(fitsCROTA2)
                        fitsCD2_1 =  fitsCDELT1 * sin (fitsCROTA2)
                        fitsCD2_2 = fitsCDELT2 * cos(fitsCROTA2)
                        hdr.append(('CD1_1', str(fitsCD1_1), 'Rotation Matrix'), end=True)
                        hdr.append(('CD1_2', str(fitsCD1_2), 'Rotation Matrix'), end=True)
                        hdr.append(('CD2_1', str(fitsCD2_1), 'Rotation Matrix'), end=True)
                        hdr.append(('CD2_2', str(fitsCD2_2), 'Rotation Matrix'), end=True)
<<<<<<< HEAD
                        header_modified = True
=======
                        hdul.flush()  # changes are written back to original.fits
>>>>>>> ffdbb786
                    else:
                        logger.warning("No CDELT1, CDELT2 or CROTA2 card in header. Unable to update WCS in "+str(os.path.join(root, file)))             
                
                # Create a new file name
                if ("OBJECT" in hdr):
                    if ("FILTER" in hdr):
                        newName="{0}-{1}-{2}-{3}-{4}-{5}s-{6}x{7}-t{8}.fits".format(hdr["OBJECT"],telescope.replace(" ", "_").replace("\\", "_"),
                                    hdr["INSTRUME"].replace(" ", "_"),hdr["FILTER"],fitsDate,exposure,hdr["XBINNING"],hdr["YBINNING"],hdr["CCD-TEMP"])
                    else:
                        newName="{0}-{1}-{2}-{3}-{4}-{5}s-{6}x{7}-t{8}.fits".format(hdr["OBJECT"],telescope.replace(" ", "_").replace("\\", "_"),
                                    hdr["INSTRUME"].replace(" ", "_"),"OSC",fitsDate,exposure,hdr["XBINNING"],hdr["YBINNING"],hdr["CCD-TEMP"])
                else:
                    logger.warning("Invalid object name in header. File not processed is "+str(os.path.join(root, file)))
                    return False
                

            ############## F L A T S ##################################################################            
            elif "FLAT" in hdr["IMAGETYP"].upper():
                if ("FILTER" in hdr):
                    newName="{0}-{1}-{2}-{3}-{4}-{5}s-{6}x{7}-t{8}.fits".format("Flat",telescope.replace(" ", "_").replace("\\", "_"),
                                    hdr["INSTRUME"].replace(" ", "_"),hdr["FILTER"],fitsDate,exposure,hdr["XBINNING"],hdr["YBINNING"],hdr["CCD-TEMP"])
                else:
                    newName="{0}-{1}-{2}-{3}-{4}-{5}s-{6}x{7}-t{8}.fits".format("Flat",telescope.replace(" ", "_").replace("\\", "_"),
                                    hdr["INSTRUME"].replace(" ", "_"),"OSC",fitsDate,exposure,hdr["XBINNING"],hdr["YBINNING"],hdr["CCD-TEMP"])
            
            ############## D A R K S ##################################################################   
            elif "DARK" in hdr["IMAGETYP"].upper():
                newName="{0}-{1}-{2}-{3}-{4}s-{5}x{6}-t{7}.fits".format("Dark",telescope.replace(" ", "_").replace("\\", "_"),
                                    hdr["INSTRUME"].replace(" ", "_"),fitsDate,exposure,hdr["XBINNING"],hdr["YBINNING"],hdr["CCD-TEMP"])
            ############## B I A S E S ################################################################   
            elif "BIAS" in hdr["IMAGETYP"].upper():
                newName="{0}-{1}-{2}-{3}-{4}s-{5}x{6}-t{7}.fits".format("Bias",telescope.replace(" ", "_").replace("\\", "_"),
                                    hdr["INSTRUME"].replace(" ", "_"),fitsDate,exposure,hdr["XBINNING"],hdr["YBINNING"],hdr["CCD-TEMP"])

            else:
                logger.warning("File not processed as IMAGETYP -"+hdr["IMAGETYP"]+"- not recognized: "+str(os.path.join(root, file)))
            
            # Close the HDU list
            try:
                hdul.close()
            except Exception as e:
                logger.warning(f"Non-compliant header warning in {os.path.basename(__file__)} while processing file {os.path.join(root, file)}")
            
            # Update any header changes if needed
            try:
                # Check if we need to save header modifications
                if header_modified and save_modified:
                    hdu1l = fits.open(os.path.join(root, file), mode='update')
                    hdul.flush()  # Save header changes to file
                    logger.info(f"Saved header modifications for {file}")
                    hdul.close()
            except Exception as e:
                logger.warning(f"Non-compliant header warning in {os.path.basename(__file__)} while processing file {os.path.join(root, file)}")


            newPath=""

            ######################################################################################################
            # Create the folder structure (if needed)
            fitsDate=dateobj.strftime("%Y%m%d")
            if "LIGHT" in hdr["IMAGETYP"].upper():
                newPath=self.repoFolder+"Light/{0}/{1}/{2}/{3}/".format(hdr["OBJECT"],telescope.replace(" ", "_").replace("\\", "_"),
                                    hdr["INSTRUME"].replace(" ", "_"),fitsDate)
            elif "DARK" in hdr["IMAGETYP"].upper():
                newPath=self.repoFolder+"Calibrate/{0}/{1}/{2}/{3}/{4}/".format("Dark",telescope.replace(" ", "_").replace("\\", "_"),
                                    hdr["INSTRUME"].replace(" ", "_"),exposure,fitsDate)
            elif "FLAT" in hdr["IMAGETYP"].upper():
                if ("FILTER" in hdr):
                    newPath=self.repoFolder+"Calibrate/{0}/{1}/{2}/{3}/{4}/".format("Flat",telescope.replace(" ", "_").replace("\\", "_"),
                                    hdr["INSTRUME"].replace(" ", "_"),hdr["FILTER"],fitsDate)
                else:
                    newPath=self.repoFolder+"Calibrate/{0}/{1}/{2}/{3}/{4}/".format("Flat",telescope.replace(" ", "_").replace("\\", "_"),
                                    hdr["INSTRUME"].replace(" ", "_"),"OSC",fitsDate)
            elif "BIAS" in hdr["IMAGETYP"].upper():
                newPath=self.repoFolder+"Calibrate/{0}/{1}/{2}/{3}/".format("Bias",telescope.replace(" ", "_").replace("\\", "_"),
                                    hdr["INSTRUME"].replace(" ", "_"),fitsDate)
            else:
                logger.warning("File not processed as IMAGETYP not recognized: "+str(os.path.join(root, file)))
                return None

            if not os.path.isdir(newPath) and moveFiles:
                os.makedirs (newPath)

            # Calculate file hash for duplicate detection
            currentFilePath = os.path.join(root, file)
            fileHash = self.calculateFileHash(currentFilePath)
            logger.info("Registering file "+os.path.join(root, file)+" to "+newPath+newName.replace(" ", "_"))
            newFitsFileId=self.submitFileToDB(newPath+newName,hdr,fileHash)
            if (newFitsFileId != None) and moveFiles:
                if not os.path.exists(newPath+newName):
                    logger.info("Moving file "+os.path.join(root, file)+" to "+newPath+newName)
                    # Move the file to the new location
                    try:
                        shutil.move(os.path.join(root, file), newPath+newName)
                    except shutil.Error as e:
                        logger.error("Shutil error moving file "+os.path.join(root, file)+" to "+newPath+newName+": "+str(e))
                        return None
                    except OSError as e:
                        logger.error("OS error moving file "+os.path.join(root, file)+" to "+newPath+newName+": "+str(e))
                        return None
                    logger.info("File successfully moved to repo - "+newPath+newName)
                else:
                    logger.warning("File already exists in repo, no changes - "+newPath+newName)
            else:
                logger.warning("Warning: File not moved to repo is "+str(os.path.join(root, file)))
        else:
            logger.warning("File not added to repo - no IMAGETYP card - "+str(os.path.join(root, file)))
        
        return newFitsFileId

    #################################################################################################################
    ## registerFitsImages - this function scans the images folder and registers all fits files in the database     ##
    #################################################################################################################
    def registerFitsImages(self,moveFiles=True, progress_callback=None):
        registeredFiles=[]
        newFitsFileId=None
        currCount=0
        start_time = datetime.now()

        # Scan the pictures folder
        if moveFiles:
            logger.info("Processing images in "+self.sourceFolder)
            workFolder=self.sourceFolder
        else:
            logger.info("Syncronizing images in "+os.path.abspath(self.repoFolder))
            workFolder=self.repoFolder

        # First pass: count total files to process
        total_files = 0
        for root, dirs, files in os.walk(os.path.abspath(workFolder)):
            for file in files:
                file_name, file_extension = os.path.splitext(file)
                if "fit" in file_extension.lower():
                    total_files += 1
        
        logger.info(f"Found {total_files} FITS files to process")
        
        # If no files found, return early
        if total_files == 0:
            logger.info("No FITS files found to process")
            if progress_callback:
                progress_callback(0, 0, "No FITS files found")
            return registeredFiles
        
        # Second pass: process files with progress tracking
        successful_files = 0
        failed_files = 0
        cancelled_by_user = False
        
        logger.info(f"Starting second pass to process {total_files} FITS files")
        
        for root, dirs, files in os.walk(os.path.abspath(workFolder)):
            logger.debug(f"Processing directory: {root} with {len(files)} files")
            for file in files:
                file_name, file_extension = os.path.splitext(file)
                if "fit" in file_extension.lower():
                    currCount += 1
                    logger.info(f"Found FITS file #{currCount}: {file}")
                    
                    # Call progress callback if provided
                    if progress_callback:
                        logger.debug(f"Calling progress callback for file {currCount}/{total_files}: {file}")
                        should_continue = progress_callback(currCount, total_files, file)
                        logger.debug(f"Progress callback returned: {should_continue}")
                        if not should_continue:
                            logger.info("Processing cancelled by user")
                            cancelled_by_user = True
                            break
                    else:
                        logger.debug("No progress callback provided")
                    
                    # Calculate and display progress
                    progress_percent = (currCount / total_files) * 100 if total_files > 0 else 0
                    elapsed_time = datetime.now() - start_time
                    if currCount > 0:
                        avg_time_per_file = elapsed_time / currCount
                        estimated_remaining = avg_time_per_file * (total_files - currCount)
                        eta_str = f", ETA: {estimated_remaining}"
                    else:
                        eta_str = ""
                    
                    logger.debug(f"Processing file {currCount}/{total_files} ({progress_percent:.1f}%): {file}{eta_str}")
                    
                    # Try to register the file
                    try:
                        newFitsFileId = self.registerFitsImage(root, file, moveFiles)
                    except Exception as e:
                        logger.error(f"Exception registering file {file}: {str(e)}")
                        newFitsFileId=None

                    if newFitsFileId is not None:
                        # Add the file to the list of registered files
                        registeredFiles.append(newFitsFileId)
                        successful_files += 1
                        logger.info(f"Successfully registered file: {file}")
                    else:
                        failed_files += 1
                        logger.warning(f"Failed to register file: {file}")
                else:
                    logger.debug("Ignoring non-FITS file: "+file)
            
            # Check if processing was cancelled
            if cancelled_by_user:
                break
        
        total_time = datetime.now() - start_time
        logger.info(f"Processing complete! Found {total_files} files, successfully registered {successful_files} files, failed {failed_files} files in {total_time}")
        
        if cancelled_by_user:
            logger.info("Processing was cancelled by user")
        
        return registeredFiles

    #################################################################################################################
    ## createLightSessions - this function creates sessions for all Light files not currently assigned to one    ##
    #################################################################################################################
    def createLightSessions(self, progress_callback=None):
        sessionsCreated=[]
        
        # Query for all fits files that are not assigned to a session
        unassigned_files = FitsFileModel.select().where(FitsFileModel.fitsFileSession.is_null(True), FitsFileModel.fitsFileType.contains("Light"))
        
        # How many unassigned_files are there?
        logger.info("createSessions found "+str(len(unassigned_files))+" unassigned files to session")

        # Loop through each unassigned file and create a session each time the object changes
        currentObject= ""
        total_files = len(unassigned_files)
        current_count = 0
    
        for currentFitsFile in unassigned_files:
            current_count += 1
            
            # Call progress callback if provided
            if progress_callback:
                should_continue = progress_callback(current_count, total_files, str(currentFitsFile.fitsFileName))
                if not should_continue:
                    logger.info("Session creation cancelled by user")
                    break
            
            logger.info("Current Object is "+currentFitsFile.fitsFileObject+" with date "+str(currentFitsFile.fitsFileDate))
            logger.info("Processing "+str(currentFitsFile.fitsFileName))

            # If the object name or date has changed, create a new session
            if str(currentFitsFile.fitsFileObject) != currentObject or self.dateToDateField(currentFitsFile.fitsFileDate) != currentDate:
                # Create a new fitsSession record
                currentSessionId = uuid.uuid4()
                currentDate = self.dateToDateField(currentFitsFile.fitsFileDate)

                try:
                    newFitsSession=fitsSessionModel.create(fitsSessionId=currentSessionId,
                                                    fitsSessionObjectName=currentFitsFile.fitsFileObject,
                                                    fitsSessionTelescope=currentFitsFile.fitsFileTelescop,
                                                    fitsSessionImager=currentFitsFile.fitsFileInstrument,
                                                    fitsSessionDate=self.dateToDateField(currentFitsFile.fitsFileDate),
                                                    fitsSessionExposure=currentFitsFile.fitsFileExpTime,
                                                    fitsSessionBinningX=currentFitsFile.fitsFileXBinning,
                                                    fitsSessionBinningY=currentFitsFile.fitsFileYBinning,
                                                    fitsSessionCCDTemp=currentFitsFile.fitsFileCCDTemp,
                                                    fitsSessionGain=currentFitsFile.fitsFileGain,
                                                    fitsSessionOffset=currentFitsFile.fitsFileOffset,
                                                    fitsSessionFilter=currentFitsFile.fitsFileFilter,
                                                    fitsBiasSession=None,fitsDarkSession=None,fitsFlatSession=None)
                    sessionsCreated.append(currentSessionId)
                    logger.info("New session created for "+str(newFitsSession.fitsSessionId))
                except IntegrityError as e:
                    # Handle the integrity error
                    logger.error("IntegrityError: "+str(e))
                    continue     
                currentObject = str(currentFitsFile.fitsFileObject)
            # Assign the current session to the fits file
            currentFitsFile.fitsFileSession=currentSessionId
            currentFitsFile.save()
            logger.info("Assigned "+str(currentFitsFile.fitsFileName)+" to session "+str(currentSessionId))
            sessionsCreated.append(currentSessionId)
            
        return sessionsCreated
        
    #################################################################################################################
    ## sameDay - this function returns True if two dates are within 12 hours of each other, False otherwise        ##
    #################################################################################################################
    def sameDay(self,Date1,Date2): # If Date1 is within 12 hours of Date2
        current_date = datetime.strptime(Date1, '%Y-%m-%d')
        target_date = datetime.strptime(Date2, '%Y-%m-%d')
        time_difference = abs(current_date - target_date)
        return time_difference <= timedelta(hours=12)
        
    #################################################################################################################
    ## createCalibrationSessions - this function creates sessions for all calibration files not currently        ##
    ##                              assigned to one                                                                ##
    #################################################################################################################
    def createCalibrationSessions(self, progress_callback=None):
        createdCalibrationSessions=[]
        
        # Query for all calibration files that are not assigned to a session
        unassignedBiases = FitsFileModel.select().where(FitsFileModel.fitsFileSession.is_null(True), FitsFileModel.fitsFileType.contains("BIAS"))
        unassignedDarks  = FitsFileModel.select().where(FitsFileModel.fitsFileSession.is_null(True), FitsFileModel.fitsFileType.contains("DARK"))
        unassignedFlats  = FitsFileModel.select().where(FitsFileModel.fitsFileSession.is_null(True), FitsFileModel.fitsFileType.contains("FLAT"))
        
        # Calculate total files for progress tracking
        total_biases = len(unassignedBiases)
        total_darks = len(unassignedDarks)
        total_flats = len(unassignedFlats)
        total_files = total_biases + total_darks + total_flats
        current_count = 0
        
        # How many unassigned_files are there?
        logger.info("createCalibrationSessions found "+str(total_biases)+" unassigned Bias calibration files to Session")
        logger.info("createCalibrationSessions found "+str(total_darks)+" unassigned Dark calibration files to Session")
        logger.info("createCalibrationSessions found "+str(total_flats)+" unassigned Flat calibration files to Session")

        # Bias calibration files
        currDate="0001-01-01"
        uuidStr=uuid.uuid4()
                        
        for biasFitsFile in unassignedBiases:
            current_count += 1
            
            # Call progress callback if provided
            if progress_callback:
                should_continue = progress_callback(current_count, total_files, f"Bias: {biasFitsFile.fitsFileName}")
                if not should_continue:
                    logger.info("Calibration Session creation cancelled by user")
                    return createdCalibrationSessions
            
            if not self.sameDay(self.dateToString(biasFitsFile.fitsFileDate), currDate):
                logger.info("Current date for bias is " + str(biasFitsFile.fitsFileDate))
                currDate = self.dateToString(biasFitsFile.fitsFileDate)
                uuidStr = uuid.uuid4()  # New Session
                newFitsSession=fitsSessionModel.create(fitsSessionId=uuidStr,
                                                fitsSessionDate=self.dateToDateField(biasFitsFile.fitsFileDate),
                                                fitsSessionObjectName='Bias',
                                                fitsSessionTelescope=biasFitsFile.fitsFileTelescop,
                                                fitsSessionImager=biasFitsFile.fitsFileInstrument,
                                                fitsSessionExposure=biasFitsFile.fitsFileExpTime,
                                                fitsSessionBinningX=biasFitsFile.fitsFileXBinning,
                                                fitsSessionBinningY=biasFitsFile.fitsFileYBinning,
                                                fitsSessionCCDTemp=biasFitsFile.fitsFileCCDTemp,
                                                fitsSessionGain=biasFitsFile.fitsFileGain,
                                                fitsSessionOffset=biasFitsFile.fitsFileOffset,
                                                fitsSessionFilter=biasFitsFile.fitsFileFilter,
                                                fitsBiasSession=None,
                                                fitsDarkSession=None,
                                                fitsFlatSession=None)
                logger.info("New date for bias "+currDate) 
            biasFitsFile.fitsFileSession=uuidStr
            biasFitsFile.save()   
            logger.info("Set Session for bias "+biasFitsFile.fitsFileName+" to "+str(uuidStr))
            createdCalibrationSessions.append(uuidStr)
        
        # Dark calibration files
        currDate="0001-01-01"
        uuidStr=uuid.uuid4()
        for darkFitsFile in unassignedDarks:
            current_count += 1
            
            # Call progress callback if provided
            if progress_callback:
                should_continue = progress_callback(current_count, total_files, f"Dark: {darkFitsFile.fitsFileName}")
                if not should_continue:
                    logger.info("Calibration Session creation cancelled by user")
                    return createdCalibrationSessions
            
            if not self.sameDay(self.dateToString(darkFitsFile.fitsFileDate), currDate):
                currDate = self.dateToString(darkFitsFile.fitsFileDate)
                logger.info("Current date for dark is " + str(darkFitsFile.fitsFileDate))
                uuidStr=uuid.uuid4() # New Session
                newFitsSession=fitsSessionModel.create(fitsSessionId=uuidStr,
                                                fitsSessionDate=self.dateToDateField(darkFitsFile.fitsFileDate),
                                                fitsSessionObjectName='Dark',
                                                fitsSessionTelescope=darkFitsFile.fitsFileTelescop,
                                                fitsSessionImager=darkFitsFile.fitsFileInstrument,
                                                fitsSessionExposure=darkFitsFile.fitsFileExpTime,
                                                fitsSessionBinningX=darkFitsFile.fitsFileXBinning,
                                                fitsSessionBinningY=darkFitsFile.fitsFileYBinning,
                                                fitsSessionCCDTemp=darkFitsFile.fitsFileCCDTemp,
                                                fitsSessionGain=darkFitsFile.fitsFileGain,
                                                fitsSessionOffset=darkFitsFile.fitsFileOffset,
                                                fitsSessionFilter=darkFitsFile.fitsFileFilter,
                                                fitsBiasSession=None,
                                                fitsDarkSession=None,
                                                fitsFlatSession=None)
                logger.info("New date "+currDate) 
            darkFitsFile.fitsFileSession=uuidStr
            darkFitsFile.save()   
            logger.info("Set Session for dark "+darkFitsFile.fitsFileName+" to "+str(uuidStr))
            createdCalibrationSessions.append(uuidStr)
            
        # Flat calibration files
        currDate="0001-01-01"
        uuidStr=uuid.uuid4()
        for flatFitsFile in unassignedFlats:
            current_count += 1
            
            # Call progress callback if provided
            if progress_callback:
                should_continue = progress_callback(current_count, total_files, f"Flat: {flatFitsFile.fitsFileName}")
                if not should_continue:
                    logger.info("Calibration Session creation cancelled by user")
                    return createdCalibrationSessions
            
            if not self.sameDay(self.dateToString(flatFitsFile.fitsFileDate), currDate):
                currDate = self.dateToString(flatFitsFile.fitsFileDate)
                logger.info("Current date for flat is " + str(flatFitsFile.fitsFileDate))
                uuidStr=uuid.uuid4() # New Session
                newFitsSession=fitsSessionModel.create(fitsSessionId=uuidStr,
                                fitsSessionDate=self.dateToDateField(flatFitsFile.fitsFileDate),
                                fitsSessionObjectName='Flat',
                                fitsSessionTelescope=flatFitsFile.fitsFileTelescop,
                                fitsSessionImager=flatFitsFile.fitsFileInstrument,
                                fitsSessionExposure=flatFitsFile.fitsFileExpTime,
                                fitsSessionBinningX=flatFitsFile.fitsFileXBinning,
                                fitsSessionBinningY=flatFitsFile.fitsFileYBinning,
                                fitsSessionCCDTemp=flatFitsFile.fitsFileCCDTemp,
                                fitsSessionGain=flatFitsFile.fitsFileGain,
                                fitsSessionOffset=flatFitsFile.fitsFileOffset,
                                fitsSessionFilter=flatFitsFile.fitsFileFilter,
                                fitsBiasSession=None,
                                fitsDarkSession=None,
                                fitsFlatSession=None)
                logger.info("New date "+currDate) 
            flatFitsFile.fitsFileSession=uuidStr
            flatFitsFile.save()   
            logger.info("Set Session for flat "+flatFitsFile.fitsFileName+" to "+str(uuidStr))
            createdCalibrationSessions.append(uuidStr)
        
        return createdCalibrationSessions

    #################################################################################################################
    ## submitFileToDB- this function submits a fits file to the database                                          ##
    #################################################################################################################
    def submitFileToDB(self,fileName,hdr,fileHash=None):
        if "DATE-OBS" in hdr:
            # Create new fitsFile record
            logger.info("Adding file "+fileName+" to repo with date "+hdr["DATE-OBS"])
            
            # Adjust for different keywords
            if ("EXPTIME" in hdr):
                exposure=hdr["EXPTIME"]
            else:
                if ("EXPOSURE" in hdr):
                    exposure=hdr["EXPOSURE"]
                else:
                    logger.error("Error: File not added to repo due to missing exposure time in "+fileName)
                    return None
            
            if "TELESCOP" in hdr:
                telescope=hdr["TELESCOP"]
            else:
                telescope="Unknown"

            if "OBJECT" in hdr:
                newfile=FitsFileModel.create(fitsFileId=uuid.uuid4(),fitsFileName=fileName,fitsFileDate=hdr["DATE-OBS"],fitsFileType=hdr["IMAGETYP"].upper(),
                            fitsFileObject=hdr["OBJECT"],fitsFileExpTime=exposure,fitsFileXBinning=hdr["XBINNING"],
                            fitsFileYBinning=hdr["YBINNING"],fitsFileCCDTemp=hdr["CCD-TEMP"],fitsFileTelescop=telescope,
                            fitsFileInstrument=hdr["INSTRUME"],fitsFileFilter=hdr.get("FILTER", None),
                            fitsFileHash=fileHash,fitsFileSession=None)
            else:
                newfile=FitsFileModel.create(fitsFileId=uuid.uuid4(),fitsFileName=fileName,fitsFileDate=hdr["DATE-OBS"],fitsFileType=hdr["IMAGETYP"].upper(),
                            fitsFileExpTime=exposure,fitsFileXBinning=hdr["XBINNING"],
                            fitsFileYBinning=hdr["YBINNING"],fitsFileCCDTemp=hdr["CCD-TEMP"],fitsFileTelescop=telescope,
                            fitsFileInstrument=hdr["INSTRUME"],fitsFileFilter=hdr.get("FILTER", "OSC"),
                            fitsFileHash=fileHash,fitsFileSession=None)
            return newfile.fitsFileId
        else:
            logger.error("Error: File not added to repo due to missing date is "+fileName)
            return None
        return True

    #################################################################################################################
    ## linkSessions - this function links calibration sessions to light sessions based on telescope and imager    ##
    ##                matching. For each light session, it finds the most recent calibration sessions for the     ##
    ##                same telescope and imager combination, with additional matching criteria:                    ##
    ##                - All calibration frames must have the same binning settings as the light frames            ##
    ##                - All calibration frames must have the same gain and offset settings                        ##
    ##                - Darks must have the same exposure time as the light frames                                 ##
    ##                - Darks must have CCD temperature within 5 degrees of the light frames                      ##
    ##                - Flats must match the filter of the light frames                                            ##
    #################################################################################################################
    def linkSessions(self, progress_callback=None):
        """
        Link calibration sessions to light sessions based on telescope, imager, and specific matching criteria.
        
        This function iterates through all light sessions and finds the most recent 
        calibration sessions (bias, dark, flat) that match:
        - Telescope and imager (all calibration types)
        - Binning settings (all calibration types)
        - Gain and offset settings (all calibration types)
        - Exposure time (darks only)
        - CCD temperature within 5 degrees (darks only)
        - Filter (flats only)
        
        Args:
            progress_callback: Optional callback function for progress updates
            
        Returns:
            list: List of session IDs that were updated
        """
        updated_sessions = []
        
        try:
            # Get all light sessions that need calibration linking
            light_sessions = (fitsSessionModel
                             .select()
                             .where(fitsSessionModel.fitsSessionObjectName != 'Bias',
                                   fitsSessionModel.fitsSessionObjectName != 'Dark',
                                   fitsSessionModel.fitsSessionObjectName != 'Flat'))
            
            total_sessions = len(light_sessions)
            current_count = 0
            
            logger.info(f"Found {total_sessions} light sessions to process for calibration linking")
            
            for light_session in light_sessions:
                current_count += 1
                
                # Call progress callback if provided
                if progress_callback:
                    should_continue = progress_callback(current_count, total_sessions, 
                                                      f"Linking: {light_session.fitsSessionObjectName}")
                    if not should_continue:
                        logger.info("Session linking cancelled by user")
                        break
                
                session_updated = False
                
                # Use session-level fields for matching criteria instead of querying individual files
                light_exp_time = light_session.fitsSessionExposure
                light_x_binning = light_session.fitsSessionBinningX
                light_y_binning = light_session.fitsSessionBinningY
                light_filter = light_session.fitsSessionFilter
                light_gain = light_session.fitsSessionGain
                light_offset = light_session.fitsSessionOffset
                light_ccd_temp = light_session.fitsSessionCCDTemp
                
                logger.debug(f"Light session {light_session.fitsSessionId} criteria: exp={light_exp_time}, binning={light_x_binning}x{light_y_binning}, filter={light_filter}, gain={light_gain}, offset={light_offset}, temp={light_ccd_temp}")
                
                # Find most recent bias session with matching telescope/imager/binning/gain/offset
                if not light_session.fitsBiasSession:
                    bias_session = (fitsSessionModel
                                   .select()
                                   .where(fitsSessionModel.fitsSessionObjectName == 'Bias',
                                         fitsSessionModel.fitsSessionTelescope == light_session.fitsSessionTelescope,
                                         fitsSessionModel.fitsSessionImager == light_session.fitsSessionImager,
                                         fitsSessionModel.fitsSessionDate <= light_session.fitsSessionDate,
                                         fitsSessionModel.fitsSessionBinningX == light_x_binning,
                                         fitsSessionModel.fitsSessionBinningY == light_y_binning,
                                         fitsSessionModel.fitsSessionGain == light_gain,
                                         fitsSessionModel.fitsSessionOffset == light_offset)
                                   .order_by(fitsSessionModel.fitsSessionDate.desc())
                                   .first())
                    
                    if bias_session:
                        light_session.fitsBiasSession = str(bias_session.fitsSessionId)
                        session_updated = True
                        logger.info(f"Linked bias session {bias_session.fitsSessionId} to light session {light_session.fitsSessionId} (binning: {light_x_binning}x{light_y_binning}, gain: {light_gain}, offset: {light_offset})")
                    else:
                        logger.debug(f"No matching bias session found for light session {light_session.fitsSessionId}")
                
                # Find most recent dark session with matching telescope/imager/binning/exposure/gain/offset/ccd_temp (within 5 degrees)
                if not light_session.fitsDarkSession:
                    # For CCD temperature matching, we need to use a custom query with temperature tolerance
                    dark_sessions = (fitsSessionModel
                                   .select()
                                   .where(fitsSessionModel.fitsSessionObjectName == 'Dark',
                                         fitsSessionModel.fitsSessionTelescope == light_session.fitsSessionTelescope,
                                         fitsSessionModel.fitsSessionImager == light_session.fitsSessionImager,
                                         fitsSessionModel.fitsSessionDate <= light_session.fitsSessionDate,
                                         fitsSessionModel.fitsSessionBinningX == light_x_binning,
                                         fitsSessionModel.fitsSessionBinningY == light_y_binning,
                                         fitsSessionModel.fitsSessionExposure == light_exp_time,
                                         fitsSessionModel.fitsSessionGain == light_gain,
                                         fitsSessionModel.fitsSessionOffset == light_offset)
                                   .order_by(fitsSessionModel.fitsSessionDate.desc()))
                    
                    # Filter by CCD temperature tolerance (within 5 degrees)
                    dark_session = None
                    if light_ccd_temp is not None:
                        try:
                            light_temp_float = float(light_ccd_temp)
                            for candidate in dark_sessions:
                                if candidate.fitsSessionCCDTemp is not None:
                                    try:
                                        dark_temp_float = float(candidate.fitsSessionCCDTemp)
                                        if abs(light_temp_float - dark_temp_float) <= 5.0:
                                            dark_session = candidate
                                            break
                                    except (ValueError, TypeError):
                                        continue
                        except (ValueError, TypeError):
                            # If light temp can't be parsed, fall back to first match without temp check
                            dark_session = dark_sessions.first()
                    else:
                        # If no light temp, get first match
                        dark_session = dark_sessions.first()
                    
                    if dark_session:
                        light_session.fitsDarkSession = str(dark_session.fitsSessionId)
                        session_updated = True
                        temp_info = f", temp: {light_ccd_temp}°C" if light_ccd_temp else ""
                        logger.info(f"Linked dark session {dark_session.fitsSessionId} to light session {light_session.fitsSessionId} (exp: {light_exp_time}s, binning: {light_x_binning}x{light_y_binning}, gain: {light_gain}, offset: {light_offset}{temp_info})")
                    else:
                        logger.debug(f"No matching dark session found for light session {light_session.fitsSessionId} (exp: {light_exp_time}s)")
                
                # Find most recent flat session with matching telescope/imager/binning/filter/gain/offset
                if not light_session.fitsFlatSession:
                    flat_session = (fitsSessionModel
                                   .select()
                                   .where(fitsSessionModel.fitsSessionObjectName == 'Flat',
                                         fitsSessionModel.fitsSessionTelescope == light_session.fitsSessionTelescope,
                                         fitsSessionModel.fitsSessionImager == light_session.fitsSessionImager,
                                         fitsSessionModel.fitsSessionDate <= light_session.fitsSessionDate,
                                         fitsSessionModel.fitsSessionBinningX == light_x_binning,
                                         fitsSessionModel.fitsSessionBinningY == light_y_binning,
                                         fitsSessionModel.fitsSessionFilter == light_filter,
                                         fitsSessionModel.fitsSessionGain == light_gain,
                                         fitsSessionModel.fitsSessionOffset == light_offset)
                                   .order_by(fitsSessionModel.fitsSessionDate.desc())
                                   .first())
                    
                    if flat_session:
                        light_session.fitsFlatSession = str(flat_session.fitsSessionId)
                        session_updated = True
                        logger.info(f"Linked flat session {flat_session.fitsSessionId} to light session {light_session.fitsSessionId} (filter: {light_filter}, binning: {light_x_binning}x{light_y_binning}, gain: {light_gain}, offset: {light_offset})")
                    else:
                        logger.debug(f"No matching flat session found for light session {light_session.fitsSessionId} (filter: {light_filter})")
                
                # Save the session if any links were updated
                if session_updated:
                    light_session.save()
                    updated_sessions.append(str(light_session.fitsSessionId))
                    logger.info(f"Updated light session {light_session.fitsSessionId} with calibration links")
            
            logger.info(f"Session linking complete. Updated {len(updated_sessions)} light sessions with calibration links")
            
        except Exception as e:
            logger.error(f"Error in linkSessions: {str(e)}")
            raise
        
        return updated_sessions

    #################################################################################################################
    ## dateToString - helper function to safely convert date to string format                                    ##
    #################################################################################################################
    def dateToString(self, date_obj):
        """Convert date object to string format, handling both datetime objects and strings."""
        if date_obj is None:
            return None
        
        # If it's already a string, extract date part if it contains time info
        if isinstance(date_obj, str):
            # If string contains ISO datetime format, extract just the date part
            if 'T' in date_obj:
                return date_obj.split('T')[0]
            # If string contains space-separated datetime format, extract date part
            elif ' ' in date_obj and len(date_obj) > 10:
                # Check if it looks like a datetime (has time part)
                parts = date_obj.split(' ')
                if len(parts) >= 2 and ':' in parts[1]:
                    return parts[0]
            # If it's already just a date string, return as is
            return date_obj
        
        # If it's a datetime object, format it
        try:
            return date_obj.strftime('%Y-%m-%d')
        except AttributeError:
            # If it doesn't have strftime, convert to string
            return str(date_obj)

    #################################################################################################################
    ## dateToDateField - helper function to safely convert date for database storage                            ##
    #################################################################################################################
    def dateToDateField(self, date_obj):
        """Convert date object to proper format for database DateField storage."""
        if date_obj is None:
            return None
        
        # If it's already a string in date format, try to parse it first
        if isinstance(date_obj, str):
            try:
                from datetime import datetime
                
                # List of possible date formats to try
                date_formats = [
                    '%Y-%m-%d',                    # 2023-07-15
                    '%Y-%m-%dT%H:%M:%S',          # 2023-07-15T03:26:15
                    '%Y-%m-%dT%H:%M:%S.%f',       # 2023-07-15T03:26:15.438
                    '%Y-%m-%d %H:%M:%S',          # 2023-07-15 03:26:15
                    '%Y-%m-%d %H:%M:%S.%f',       # 2023-07-15 03:26:15.438
                ]
                
                # Try each format
                for fmt in date_formats:
                    try:
                        parsed_date = datetime.strptime(date_obj, fmt).date()
                        return parsed_date
                    except ValueError:
                        continue
                
                # If none of the formats work, try to extract just the date part
                if 'T' in date_obj:
                    date_part = date_obj.split('T')[0]
                    try:
                        parsed_date = datetime.strptime(date_part, '%Y-%m-%d').date()
                        return parsed_date
                    except ValueError:
                        pass
                
                # If still no luck, try to take first 10 characters
                try:
                    parsed_date = datetime.strptime(date_obj[:10], '%Y-%m-%d').date()
                    return parsed_date
                except ValueError:
                    logger.warning(f"Could not parse date string: {date_obj}")
                    return None
                    
            except Exception as e:
                logger.warning(f"Error parsing date string '{date_obj}': {e}")
                return None
        
        # If it's a datetime object, get the date part
        try:
            if hasattr(date_obj, 'date'):
                return date_obj.date()
            return date_obj
        except Exception as e:
            logger.warning(f"Error converting date object: {e}")
            return None

    def createMasterCalibrationFrames(self, progress_callback=None):
        """
        Create master calibration frames from bias, dark, and flat sessions using Siril CLI.
        
        Args:
            progress_callback: Optional callback function for progress updates
            
        Returns:
            Dictionary with counts of created masters: {'bias_masters': n, 'dark_masters': n, 'flat_masters': n}
        """
        import subprocess
        import configparser
        from astrofiler_db import fitsSession as FitsSessionModel, fitsFile as FitsFileModel
        
        logger.info("Starting master calibration frame creation")
        
        # Get Siril CLI path from config
        config = configparser.ConfigParser()
        config.read('astrofiler.ini')
        siril_cli_path = config.get('DEFAULT', 'siril_cli_path', fallback='')
        
        if not siril_cli_path or not os.path.exists(siril_cli_path):
            raise Exception("Siril CLI path not configured or invalid. Please set the Siril CLI location in Config tab.")
        
        # Ensure Masters directory exists
        masters_dir = os.path.join(self.repoFolder, 'Masters')
        os.makedirs(masters_dir, exist_ok=True)
        
        results = {'bias_masters': 0, 'dark_masters': 0, 'flat_masters': 0}
        
        # Find calibration sessions without masters
        calibration_sessions = []
        
        # Get bias sessions without master
        bias_sessions = FitsSessionModel.select().where(
            (FitsSessionModel.fitsSessionObjectName.in_(['bias', 'Bias', 'BIAS'])) &
            ((FitsSessionModel.fitsBiasMaster.is_null()) | (FitsSessionModel.fitsBiasMaster == ''))
        )
        calibration_sessions.extend([('bias', session) for session in bias_sessions])
        
        # Get dark sessions without master
        dark_sessions = FitsSessionModel.select().where(
            (FitsSessionModel.fitsSessionObjectName.in_(['dark', 'Dark', 'DARK'])) &
            ((FitsSessionModel.fitsDarkMaster.is_null()) | (FitsSessionModel.fitsDarkMaster == ''))
        )
        calibration_sessions.extend([('dark', session) for session in dark_sessions])
        
        # Get flat sessions without master
        flat_sessions = FitsSessionModel.select().where(
            (FitsSessionModel.fitsSessionObjectName.in_(['flat', 'Flat', 'FLAT'])) &
            ((FitsSessionModel.fitsFlatMaster.is_null()) | (FitsSessionModel.fitsFlatMaster == ''))
        )
        calibration_sessions.extend([('flat', session) for session in flat_sessions])
        
        total_sessions = len(calibration_sessions)
        logger.info(f"Found {total_sessions} calibration sessions without masters")
        
        if total_sessions == 0:
            return results
        
        for i, (cal_type, session) in enumerate(calibration_sessions):
            if progress_callback:
                if not progress_callback(i, total_sessions, f"Processing {cal_type} session {session.fitsSessionId}"):
                    logger.info("Master creation cancelled by user")
                    return results
            
            try:
                # Get files for this session
                session_files = FitsFileModel.select().where(
                    FitsFileModel.fitsFileSession == session.fitsSessionId
                )
                
                file_list = [f.fitsFileName for f in session_files if f.fitsFileName and os.path.exists(f.fitsFileName)]
                
                if len(file_list) < 2:
                    logger.warning(f"Not enough files ({len(file_list)}) for {cal_type} session {session.fitsSessionId}")
                    continue
                
                # Get metadata from first file for naming
                first_file_path = file_list[0]
                with fits.open(first_file_path) as hdul:
                    header = hdul[0].header
                    
                    telescope = header.get('TELESCOP', 'Unknown').replace(' ', '-').replace('/', '-')
                    instrument = header.get('INSTRUME', 'Unknown').replace(' ', '-').replace('/', '-')
                    xbinning = header.get('XBINNING', '1')
                    ybinning = header.get('YBINNING', '1')
                    date_str = session.fitsSessionDate.strftime('%Y-%m-%d') if session.fitsSessionDate else 'Unknown'
                    
                    # Type-specific naming
                    if cal_type == 'bias':
                        master_filename = f"Master-Bias-{telescope}-{instrument}-{xbinning}x{ybinning}-{date_str}.fits"
                    elif cal_type == 'dark':
                        exptime = header.get('EXPTIME', 'Unknown')
                        ccd_temp = header.get('CCD-TEMP', header.get('SET-TEMP', 'Unknown'))
                        master_filename = f"Master-Dark-{telescope}-{instrument}-{xbinning}x{ybinning}-{exptime}-{ccd_temp}-{date_str}.fits"
                    else:  # flat
                        filter_name = header.get('FILTER', 'Unknown').replace(' ', '-').replace('/', '-')
                        master_filename = f"Master-Flat-{telescope}-{instrument}-{filter_name}-{xbinning}x{ybinning}-{date_str}.fits"
                
                master_path = os.path.join(masters_dir, master_filename)
                
                # Skip if master already exists
                if os.path.exists(master_path):
                    logger.info(f"Master {master_filename} already exists, skipping")
                    continue
                
                # Create master using Siril CLI
                success = self._create_master_with_siril(siril_cli_path, file_list, master_path, cal_type)
                
                if success:
                    # Update FITS header with master frame metadata
                    self._update_master_header(master_path, session, file_list, cal_type)
                    
                    # Add master to database
                    master_fits_id = self._register_master_in_database(master_path, session, cal_type)
                    
                    # Update session with master reference
                    if cal_type == 'bias':
                        session.fitsBiasMaster = master_path
                        results['bias_masters'] += 1
                    elif cal_type == 'dark':
                        session.fitsDarkMaster = master_path
                        results['dark_masters'] += 1
                    else:  # flat
                        session.fitsFlatMaster = master_path
                        results['flat_masters'] += 1
                    
                    session.save()
                    logger.info(f"Created {cal_type} master: {master_filename}")
                else:
                    logger.error(f"Failed to create {cal_type} master for session {session.fitsSessionId}")
                    
            except Exception as e:
                logger.error(f"Error creating {cal_type} master for session {session.fitsSessionId}: {e}")
                continue
        
        # Final progress update
        if progress_callback:
            progress_callback(total_sessions, total_sessions, "Master creation complete")
        
        logger.info(f"Master creation completed: {results}")
        return results
    
    def _create_master_with_siril(self, siril_cli_path, file_list, output_path, cal_type):
        """Create master calibration frame using Siril CLI."""
        import tempfile
        import subprocess
        
        try:
            # Create temporary directory for Siril processing
            with tempfile.TemporaryDirectory() as temp_dir:
                # Create Siril script
                script_path = os.path.join(temp_dir, 'create_master.ssf')
                
                # Create symbolic links to files in temp directory
                temp_files = []
                links_created = 0
                copies_made = 0
                
                for i, file_path in enumerate(file_list):
                    temp_file = os.path.join(temp_dir, f"frame_{i:04d}.fits")
                    try:
                        # Try to create symbolic link (more efficient)
                        os.symlink(file_path, temp_file)
                        temp_files.append(temp_file)
                        links_created += 1
                    except (OSError, NotImplementedError):
                        # Fall back to hard link if symlink fails
                        try:
                            os.link(file_path, temp_file)
                            temp_files.append(temp_file)
                            links_created += 1
                        except OSError:
                            # Fall back to copying if both link methods fail
                            shutil.copy2(file_path, temp_file)
                            temp_files.append(temp_file)
                            copies_made += 1
                            logger.warning(f"Could not link file {file_path}, using copy instead")
                
                if links_created > 0:
                    logger.info(f"Successfully linked {links_created} files, copied {copies_made} files for {cal_type} master creation")
                
                # Create Siril script content
                script_content = f"cd {temp_dir}\n"
                script_content += "convert *.fits . -out=frame_\n"
                
                if cal_type == 'bias':
                    script_content += "stack frame_ rej 3 3 -nonorm -out=master\n"
                elif cal_type == 'dark':
                    script_content += "stack frame_ rej 3 3 -nonorm -out=master\n"
                else:  # flat
                    script_content += "stack frame_ rej 3 3 -norm=mul -out=master\n"
                
                script_content += "close\n"
                
                # Write script file
                with open(script_path, 'w') as f:
                    f.write(script_content)
                
                # Run Siril CLI
                cmd = [siril_cli_path, '-s', script_path]
                result = subprocess.run(cmd, capture_output=True, text=True, timeout=300)
                
                if result.returncode == 0:
                    # Copy result to final location
                    temp_master = os.path.join(temp_dir, 'master.fits')
                    if os.path.exists(temp_master):
                        shutil.copy2(temp_master, output_path)
                        return True
                    else:
                        logger.error(f"Siril completed but master file not found: {temp_master}")
                        return False
                else:
                    logger.error(f"Siril CLI failed: {result.stderr}")
                    return False
                    
        except Exception as e:
            logger.error(f"Error running Siril CLI: {e}")
            return False
    
    def _update_master_header(self, master_path, session, file_list, cal_type):
        """Update the FITS header of the master frame with appropriate metadata."""
        try:
            with fits.open(master_path, mode='update') as hdul:
                header = hdul[0].header
                
                # Add master frame metadata
                header['MASTER'] = (True, 'This is a master calibration frame')
                header['CALTYPE'] = (cal_type.upper(), 'Type of calibration frame')
                header['NFRAMES'] = (len(file_list), 'Number of frames combined')
                header['CREATED'] = (datetime.now().isoformat(), 'Master creation timestamp')
                header['CREATOR'] = ('AstroFiler', 'Software used to create master')
                header['SESSION'] = (session.fitsSessionId, 'Source session ID')
                
                # Add session metadata
                if session.fitsSessionTelescope:
                    header['TELESCOP'] = session.fitsSessionTelescope
                if session.fitsSessionImager:
                    header['INSTRUME'] = session.fitsSessionImager
                if session.fitsSessionDate:
                    header['DATE-OBS'] = session.fitsSessionDate.isoformat()
                
                hdul.flush()
                
        except Exception as e:
            logger.error(f"Error updating master header: {e}")
    
    def _register_master_in_database(self, master_path, session, cal_type):
        """Register the master calibration frame in the database."""
        try:
            # Calculate hash
            file_hash = self.calculateFileHash(master_path)
            
            # Create unique ID
            master_id = str(uuid.uuid4())
            
            # Get file stats
            file_stat = os.stat(master_path)
            file_date = datetime.fromtimestamp(file_stat.st_mtime).date()
            
            # Create database entry
            fits_file = FitsFileModel.create(
                fitsFileId=master_id,
                fitsFileName=master_path,
                fitsFileDate=file_date,
                fitsFileCalibrated=1,  # Masters are considered calibrated
                fitsFileType=cal_type.upper(),
                fitsFileStacked=1,  # Masters are stacked
                fitsFileObject=f"Master-{cal_type.title()}",
                fitsFileHash=file_hash,
                fitsFileSession=session.fitsSessionId,
                fitsFileTelescop=session.fitsSessionTelescope,
                fitsFileInstrument=session.fitsSessionImager,
                fitsFileXBinning=session.fitsSessionBinningX,
                fitsFileYBinning=session.fitsSessionBinningY,
                fitsFileCCDTemp=session.fitsSessionCCDTemp,
                fitsFileGain=session.fitsSessionGain,
                fitsFileOffset=session.fitsSessionOffset,
                fitsFileFilter=session.fitsSessionFilter
            )
            
            logger.info(f"Registered master {cal_type} in database: {master_id}")
            return master_id
            
        except Exception as e:
            logger.error(f"Error registering master in database: {e}")
            return None<|MERGE_RESOLUTION|>--- conflicted
+++ resolved
@@ -294,6 +294,7 @@
 
         # Ignore everything not a *fit* file
         if "fit" not in file_extension.lower():
+        if "fit" not in file_extension.lower():
             logger.info("Ignoring file "+os.path.join(root, file)+" with extension -"+file_extension+"-")
             return False
         
@@ -351,7 +352,7 @@
             if "LIGHT" in hdr["IMAGETYP"].upper():
                 # Adjust the WCS for the image
                 if "CD1_1" not in hdr:
-                    if "CDELT1" in hdr and "CDELT2" in hdr and "CROTA2" in hdr:
+                    if "CDELT1" in hdr and "CDELT2" in hdr and "CROTA2" in hdr and "CDELT2" in hdr and "CROTA2" in hdr:
                         fitsCDELT1=float(hdr["CDELT1"])
                         fitsCDELT2=float(hdr["CDELT2"])
                         fitsCROTA2=float(hdr["CROTA2"])
@@ -363,11 +364,10 @@
                         hdr.append(('CD1_2', str(fitsCD1_2), 'Rotation Matrix'), end=True)
                         hdr.append(('CD2_1', str(fitsCD2_1), 'Rotation Matrix'), end=True)
                         hdr.append(('CD2_2', str(fitsCD2_2), 'Rotation Matrix'), end=True)
-<<<<<<< HEAD
                         header_modified = True
-=======
+                    else:
+                        logger.warning("No CDELT1, CDELT2 or CROTA2 card in header. Unable to update WCS in "+str(os.path.join(root, file)))             
                         hdul.flush()  # changes are written back to original.fits
->>>>>>> ffdbb786
                     else:
                         logger.warning("No CDELT1, CDELT2 or CROTA2 card in header. Unable to update WCS in "+str(os.path.join(root, file)))             
                 
