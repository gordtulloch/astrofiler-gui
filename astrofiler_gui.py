--- conflicted
+++ resolved
@@ -112,11 +112,7 @@
         self.sort_combo = QComboBox()
         self.sort_combo.addItems(["Object", "Date", "Filter"])
         self.sort_combo.setCurrentText("Object")  # Set default to Object
-<<<<<<< HEAD
-        self.sort_combo.setToolTip("Choose how to organize the file tree:\n• Object: Group by astronomical object, then by date\n• Date: Group by observation date, then by object\n• Filter: Group by filter type, then by object")
-=======
         self.sort_combo.setToolTip("Choose how to organize the file tree:\n• Object: Group by astronomical object, then by date\n• Date: Group by observation date, then by object\n• Filter: Group by filter, then by object and date")
->>>>>>> ae6f3519
         self.sort_combo.setMinimumWidth(80)
         self.sort_combo.setMaximumHeight(28)
         self.sort_combo.setStyleSheet("QComboBox { padding: 3px; }")
@@ -487,21 +483,10 @@
                 self._load_fits_data_by_object_paginated(frame_filter)
             elif sort_by == "Date":
                 self._load_fits_data_by_date_paginated(frame_filter)
-<<<<<<< HEAD
-            else:  # Filter
-                self._load_fits_data_by_filter_paginated(frame_filter)
-            
-            # Update pagination controls
-            self.update_pagination_controls()
-            
-            logger.debug(f"FITS data loaded and organized by {sort_by} with filter: {frame_filter}, page {self.current_page + 1}")
-                
-=======
             elif sort_by == "Filter":
                 self._load_fits_data_by_filter_paginated(frame_filter)
             else:
                 self._load_fits_data_by_object_paginated(frame_filter)
->>>>>>> ae6f3519
         except Exception as e:
             logger.error(f"Error loading FITS data: {e}")
             if "no such table" not in str(e).lower():
