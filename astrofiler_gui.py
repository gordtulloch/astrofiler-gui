--- conflicted
+++ resolved
@@ -2414,13 +2414,8 @@
                 'TELESCOP': 'fitsFileTelescop',
                 'INSTRUME': 'fitsFileInstrument', 
                 'OBSERVER': None,  # Not currently in database
-<<<<<<< HEAD
-                'NOTES': None,     # Not currently in database
-                'FILTER': 'fitsFileFilter'
-=======
                 'NOTES': None,      # Not currently in database
                 'FILTER': 'fitsFileFilter',
->>>>>>> b8a4c082
             }
             
             field_name = field_mapping.get(card)
@@ -2455,12 +2450,6 @@
         current_combo = QComboBox()
         current_combo.setEditable(True)
         
-<<<<<<< HEAD
-        # Replace text field
-        replace_edit = QLineEdit()
-        replace_edit.setText(replace)
-              
-=======
         # Replace dropdown (changed from text field to combo box)
         replace_combo = QComboBox()
         replace_combo.setEditable(True)
@@ -2490,7 +2479,6 @@
         """)
         apply_button.clicked.connect(lambda: self.apply_single_mapping(row_widget))
         
->>>>>>> b8a4c082
         # Delete button (trash icon)
         delete_button = QPushButton("🗑")
         delete_button.setMaximumWidth(30)
@@ -2522,24 +2510,15 @@
         row_layout.addWidget(QLabel("Current:"), 0, 2)
         row_layout.addWidget(current_combo, 0, 3)
         row_layout.addWidget(QLabel("Replace:"), 0, 4)
-<<<<<<< HEAD
-        row_layout.addWidget(replace_edit, 0, 5)
-        row_layout.addWidget(delete_button, 0, 8)
-=======
         row_layout.addWidget(replace_combo, 0, 5)
         row_layout.addWidget(apply_button, 0, 6)
         row_layout.addWidget(delete_button, 0, 7)
->>>>>>> b8a4c082
         
         # Store references
         row_widget.card_combo = card_combo
         row_widget.current_combo = current_combo
-<<<<<<< HEAD
-        row_widget.replace_edit = replace_edit
-=======
         row_widget.replace_combo = replace_combo
         # Remove default_checkbox reference since it no longer exists
->>>>>>> b8a4c082
         
         # Update current and replace values for initial card
         self.update_current_values(row_widget)
@@ -2549,329 +2528,6 @@
         # Add to scroll layout
         self.scroll_layout.addWidget(row_widget)
         self.mapping_rows.append(row_widget)
-
-    def add_mapping_row(self, card="TELESCOP", current="", replace=""):
-        """Add a new mapping row to the dialog"""
-        row_widget = QWidget()
-        row_layout = QGridLayout(row_widget)
-
-        # Card dropdown
-        card_combo = QComboBox()
-        card_combo.addItems(["TELESCOP", "INSTRUME", "OBSERVER", "NOTES", "FILTER"])
-        card_combo.setCurrentText(card)
-        card_combo.currentTextChanged.connect(lambda: self.update_current_values(row_widget))
-
-        # Current dropdown
-        current_combo = QComboBox()
-        current_combo.setEditable(True)
-
-        # Replace text field
-        replace_edit = QLineEdit()
-        replace_edit.setText(replace)
-
-        # Apply button for this row
-        apply_button = QPushButton("✓")
-        apply_button.setMaximumWidth(30)
-        apply_button.setToolTip("Apply this mapping to database and files")
-        apply_button.setStyleSheet("""
-            QPushButton {
-                background-color: #2d2d2d;
-                color: #44aa44;
-                border: 1px solid #555;
-                border-radius: 3px;
-                font-size: 14px;
-                padding: 2px;
-            }
-            QPushButton:hover {
-                background-color: #3d3d3d;
-                color: #66cc66;
-                border: 1px solid #44aa44;
-            }
-            QPushButton:pressed {
-                background-color: #1d1d1d;
-                color: #22aa22;
-            }
-        """)
-        apply_button.clicked.connect(lambda: self.apply_single_mapping(row_widget))
-
-        # Delete button (trash icon)
-        delete_button = QPushButton("🗑")
-        delete_button.setMaximumWidth(30)
-        delete_button.setToolTip("Delete this mapping")
-        delete_button.setStyleSheet("""
-            QPushButton {
-                background-color: #2d2d2d;
-                color: #ff4444;
-                border: 1px solid #555;
-                border-radius: 3px;
-                font-size: 14px;
-                padding: 2px;
-            }
-            QPushButton:hover {
-                background-color: #3d3d3d;
-                color: #ff6666;
-                border: 1px solid #ff4444;
-            }
-            QPushButton:pressed {
-                background-color: #1d1d1d;
-                color: #ff2222;
-            }
-        """)
-        delete_button.clicked.connect(lambda: self.delete_mapping_row(row_widget))
-
-        # Add to layout
-        row_layout.addWidget(QLabel("Card:"), 0, 0)
-        row_layout.addWidget(card_combo, 0, 1)
-        row_layout.addWidget(QLabel("Current:"), 0, 2)
-        row_layout.addWidget(current_combo, 0, 3)
-        row_layout.addWidget(QLabel("Replace:"), 0, 4)
-        row_layout.addWidget(replace_edit, 0, 5)
-        row_layout.addWidget(apply_button, 0, 6)
-        row_layout.addWidget(delete_button, 0, 7)
-
-        # Store references
-        row_widget.card_combo = card_combo
-        row_widget.current_combo = current_combo
-        row_widget.replace_edit = replace_edit
-
-        # Update current values for initial card
-        self.update_current_values(row_widget)
-        current_combo.setCurrentText(current)
-
-        # Add to scroll layout
-        self.scroll_layout.addWidget(row_widget)
-        self.mapping_rows.append(row_widget)
-
-    def apply_single_mapping(self, row_widget):
-        """Apply the mapping in this row to the database and files"""
-        card = row_widget.card_combo.currentText()
-        current = row_widget.current_combo.currentText()
-        replace = row_widget.replace_edit.text()
-
-        # Validate inputs
-        if not current or not replace:
-            QMessageBox.warning(self, "Invalid Mapping", "Both 'Current' and 'Replace' values must be provided.")
-            return
-
-        # Count affected records
-        field_mapping = {
-            'TELESCOP': 'fitsFileTelescop',
-            'INSTRUME': 'fitsFileInstrument',
-            'OBSERVER': None,
-            'NOTES': None,
-            'FILTER': 'fitsFileFilter'
-        }
-        field_name = field_mapping.get(card)
-        
-        affected_count = 0
-        if field_name:
-            from astrofiler_db import fitsFile as FitsFileModel
-            query = FitsFileModel.select().where(getattr(FitsFileModel, field_name) == current)
-            affected_count = query.count()
-
-        if affected_count == 0:
-            QMessageBox.information(self, "No Records Found", f"No records found with {card} = '{current}'")
-            return
-
-        # Show confirmation dialog
-        actions = []
-        actions.append(f"Database Updates: {affected_count} records")
-        
-        if self.update_files_checkbox.isChecked():
-            actions.append(f"File Header Updates: {affected_count} files")
-            if card == 'FILTER':
-                actions.append(f"File/Folder Rename Updates: {affected_count} files (filter paths and filenames)")
-
-        confirmation_text = f"Apply mapping: {card} '{current}' → '{replace}'\n\n"
-        confirmation_text += "Actions to be performed:\n"
-        confirmation_text += "\n".join(f"• {action}" for action in actions)
-        if card == 'FILTER' and self.update_files_checkbox.isChecked():
-            confirmation_text += f"\n\nNote: FILTER mapping will rename files and move them to new filter-specific folders."
-        confirmation_text += f"\n\nProceed with these changes?"
-
-        reply = QMessageBox.question(
-            self, 
-            "Confirm Mapping Application",
-            confirmation_text,
-            QMessageBox.Yes | QMessageBox.No,
-            QMessageBox.No
-        )
-
-        if reply != QMessageBox.Yes:
-            return
-
-        # Create progress dialog
-        progress_dialog = QProgressDialog("Applying mapping...", "Cancel", 0, 100, self)
-        progress_dialog.setWindowTitle("Applying Mapping")
-        progress_dialog.setWindowModality(Qt.WindowModal)
-        progress_dialog.setMinimumDuration(0)
-        progress_dialog.show()
-
-        try:
-            total_steps = 1  # Database updates
-            if self.update_files_checkbox.isChecked():
-                total_steps += 1  # File header updates
-                if card == 'FILTER':
-                    total_steps += 1  # File/folder rename updates for FILTER
-
-            current_step = 0
-            
-            # Step 1: Database Updates
-            progress_dialog.setLabelText(f"Database Updates: 0/{affected_count}")
-            progress_dialog.setValue(0)
-            QApplication.processEvents()
-
-            if field_name:
-                query = FitsFileModel.select().where(getattr(FitsFileModel, field_name) == current)
-                updated_count = 0
-                for i, record in enumerate(query):
-                    if progress_dialog.wasCanceled():
-                        break
-                    
-                    setattr(record, field_name, replace)
-                    record.save()
-                    updated_count += 1
-                    
-                    # Update progress
-                    step_progress = int((i + 1) / affected_count * 100 / total_steps)
-                    overall_progress = int(current_step / total_steps * 100) + step_progress
-                    progress_dialog.setValue(overall_progress)
-                    progress_dialog.setLabelText(f"Database Updates: {updated_count}/{affected_count}")
-                    QApplication.processEvents()
-
-                logger.info(f"Applied mapping: {card} '{current}' → '{replace}' to {updated_count} database records.")
-
-            current_step += 1
-
-            # Step 2: File Header Updates (if enabled)
-            if self.update_files_checkbox.isChecked() and not progress_dialog.wasCanceled():
-                progress_dialog.setLabelText(f"File Header Updates: 0/{affected_count}")
-                QApplication.processEvents()
-
-                # Get the files to update
-                if field_name:
-                    query = FitsFileModel.select().where(getattr(FitsFileModel, field_name) == current)
-                    updated_files = 0
-                    
-                    for i, record in enumerate(query):
-                        if progress_dialog.wasCanceled():
-                            break
-                        
-                        try:
-                            # Update the FITS file header
-                            file_path = record.fitsFileName
-                            if os.path.exists(file_path):
-                                # Open FITS file and update header
-                                from astropy.io import fits
-                                with fits.open(file_path, mode='update') as hdul:
-                                    hdr = hdul[0].header
-                                    if card in hdr:
-                                        old_value = hdr[card]
-                                        if str(old_value).strip() == current:
-                                            hdr[card] = replace
-                                            hdul.flush()
-                                            logger.info(f"Updated {card} in {file_path}: '{current}' → '{replace}'")
-                                            updated_files += 1
-                            else:
-                                logger.warning(f"File not found for header update: {file_path}")
-                                
-                        except Exception as e:
-                            logger.error(f"Error updating file header for {record.fitsFileName}: {e}")
-                        
-                        # Update progress
-                        step_progress = int((i + 1) / affected_count * 100 / total_steps)
-                        overall_progress = int(current_step / total_steps * 100) + step_progress
-                        progress_dialog.setValue(overall_progress)
-                        progress_dialog.setLabelText(f"File Header Updates: {i + 1}/{affected_count}")
-                        QApplication.processEvents()
-
-                    logger.info(f"Updated file headers for mapping: {card} '{current}' → '{replace}' on {updated_files} files")
-                else:
-                    logger.info(f"No file header updates needed for {card} field (not stored in database)")
-
-            # Step 3: File and Folder Rename Updates (if FILTER mapping affects filenames/paths)
-            if (self.update_files_checkbox.isChecked() and 
-                not progress_dialog.wasCanceled() and 
-                card == 'FILTER' and field_name):
-                
-                current_step += 1
-                progress_dialog.setLabelText(f"File/Folder Rename Updates: 0/{affected_count}")
-                QApplication.processEvents()
-
-                # Get the files that need renaming
-                query = FitsFileModel.select().where(getattr(FitsFileModel, field_name) == replace)  # Files now have the new value
-                renamed_files = 0
-                
-                for i, record in enumerate(query):
-                    if progress_dialog.wasCanceled():
-                        break
-                    
-                    try:
-                        old_path = record.fitsFileName
-                        if os.path.exists(old_path):
-                            # Update filename and folder path for FILTER changes
-                            old_dir = os.path.dirname(old_path)
-                            old_filename = os.path.basename(old_path)
-                            
-                            # Replace old filter in folder path
-                            new_dir = old_dir.replace(f"/{current}/", f"/{replace}/")
-                            
-                            # Replace old filter in filename
-                            new_filename = old_filename.replace(f"-{current}-", f"-{replace}-")
-                            
-                            new_path = os.path.join(new_dir, new_filename)
-                            
-                            # Only rename if path actually changed
-                            if new_path != old_path:
-                                # Create new directory if needed
-                                os.makedirs(new_dir, exist_ok=True)
-                                
-                                # Move file
-                                shutil.move(old_path, new_path)
-                                
-                                # Update database with new path
-                                record.fitsFileName = new_path
-                                record.save()
-                                
-                                logger.info(f"Renamed file: {old_path} → {new_path}")
-                                renamed_files += 1
-                                
-                                # Clean up empty directories
-                                try:
-                                    if os.path.isdir(old_dir) and not os.listdir(old_dir):
-                                        os.rmdir(old_dir)
-                                        logger.info(f"Removed empty directory: {old_dir}")
-                                except OSError:
-                                    pass  # Directory not empty or other issue
-                        else:
-                            logger.warning(f"File not found for rename: {old_path}")
-                            
-                    except Exception as e:
-                        logger.error(f"Error renaming file {record.fitsFileName}: {e}")
-                    
-                    # Update progress
-                    step_progress = int((i + 1) / affected_count * 100 / total_steps)
-                    overall_progress = int(current_step / total_steps * 100) + step_progress
-                    progress_dialog.setValue(overall_progress)
-                    progress_dialog.setLabelText(f"File/Folder Rename Updates: {i + 1}/{affected_count}")
-                    QApplication.processEvents()
-
-                logger.info(f"Renamed {renamed_files} files/folders for FILTER mapping: '{current}' → '{replace}'")
-
-            # Complete
-            if not progress_dialog.wasCanceled():
-                progress_dialog.setValue(100)
-                progress_dialog.setLabelText("Mapping application complete!")
-                QApplication.processEvents()
-                
-                QMessageBox.information(self, "Success", f"Mapping applied successfully!\n\nUpdated {affected_count} records.")
-
-        except Exception as e:
-            logger.error(f"Error applying mapping: {e}")
-            QMessageBox.critical(self, "Error", f"Error applying mapping: {str(e)}")
-        
-        finally:
-            progress_dialog.close()
     
     def update_current_values(self, row_widget):
         """Update the current and replace values dropdowns when card changes"""
@@ -3102,29 +2758,15 @@
             for row_widget in self.mapping_rows:
                 card = row_widget.card_combo.currentText()
                 current = row_widget.current_combo.currentText()
-<<<<<<< HEAD
-                replace = row_widget.replace_edit.text()
-=======
                 replace = row_widget.replace_combo.currentText()
                 # Set is_default to False since we removed the checkbox
                 is_default = False
->>>>>>> b8a4c082
                 
                 MappingModel.create(
                     card=card,
                     current=current if current else None,
                     replace=replace if replace else None
                 )
-<<<<<<< HEAD
-                
-                # Store mapping for application
-                mappings_to_apply.append({
-                    'card': card,
-                    'current': current,
-                    'replace': replace
-                })
-=======
->>>>>>> b8a4c082
             
             # Clear the mapping cache so file processing picks up new mappings
             try:
