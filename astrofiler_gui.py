--- conflicted
+++ resolved
@@ -878,111 +878,8 @@
             logger.error(f"Error linking sessions: {e}")
             QMessageBox.warning(self, "Error", f"Failed to link sessions: {e}")
 
-<<<<<<< HEAD
-class MergeTab(QWidget):
-    def __init__(self):
-        super().__init__()
-        self.init_ui()
-    
-    def init_ui(self):
-        layout = QVBoxLayout(self)
-        
-        # Main content area
-        main_widget = QWidget()
-        main_layout = QVBoxLayout(main_widget)
-        
-        # Title
-        title_label = QLabel("Object Name Merge/Rename Tool")
-        title_font = QFont()
-        title_font.setPointSize(16)
-        title_font.setBold(True)
-        title_label.setFont(title_font)
-        title_label.setAlignment(Qt.AlignCenter)
-        main_layout.addWidget(title_label)
-        
-        # Instructions
-        instructions = QLabel(
-            "This tool allows you to merge or rename object names in the database. "
-            "All instances of the 'From' object name will be changed to the 'To' object name. "
-            "Optionally, you can also rename the actual files on disk."
-        )
-        instructions.setWordWrap(True)
-        instructions.setStyleSheet("padding: 10px; background-color: rgba(255, 255, 255, 0.1); border-radius: 5px; margin: 10px 0px;")
-        main_layout.addWidget(instructions)
-        
-        # Form group
-        form_group = QGroupBox("Merge/Rename Settings")
-        form_layout = QFormLayout(form_group)
-        
-        # From field
-        self.from_field = QLineEdit()
-        self.from_field.setPlaceholderText("Enter the object name to change from...")
-        form_layout.addRow("From Object:", self.from_field)
-        
-        # To field
-        self.to_field = QLineEdit()
-        self.to_field.setPlaceholderText("Enter the object name to change to...")
-        form_layout.addRow("To Object:", self.to_field)
-        
-        # Change filenames checkbox
-        self.change_filenames = QCheckBox("Change filenames on disk")
-        self.change_filenames.setChecked(True)  # Default to true
-        self.change_filenames.setToolTip("If checked, actual files on disk will be renamed to match the new object name")
-        form_layout.addRow("", self.change_filenames)
-        
-        main_layout.addWidget(form_group)
-        
-        # Buttons
-        button_layout = QHBoxLayout()
-        self.preview_button = QPushButton("Preview Changes")
-        self.merge_button = QPushButton("Execute Merge/Rename")
-        self.clear_button = QPushButton("Clear Fields")
-        
-        self.preview_button.clicked.connect(self.preview_merge)
-        self.merge_button.clicked.connect(self.execute_merge)
-        self.clear_button.clicked.connect(self.clear_fields)
-        
-        button_layout.addWidget(self.preview_button)
-        button_layout.addWidget(self.merge_button)
-        button_layout.addWidget(self.clear_button)
-        button_layout.addStretch()
-        
-        main_layout.addLayout(button_layout)
-        
-        # Results area
-        self.results_text = QTextEdit()
-        self.results_text.setReadOnly(True)
-        self.results_text.setMaximumHeight(200)
-        self.results_text.setPlaceholderText("Results and status messages will appear here...")
-        main_layout.addWidget(self.results_text)
-        
-        main_layout.addStretch()
-        layout.addWidget(main_widget)
-    
-    def clear_fields(self):
-        """Clear all input fields and results"""
-        self.from_field.clear()
-        self.to_field.clear()
-        self.change_filenames.setChecked(False)
-        self.results_text.clear()
-    
-    def preview_merge(self):
-        """Preview what changes would be made without executing them"""
-        from_object = self.from_field.text().strip()
-        to_object = self.to_field.text().strip()
-        
-        if not from_object or not to_object:
-            QMessageBox.warning(self, "Input Error", "Please enter both From and To object names.")
-            return
-        
-        if from_object == to_object:
-            QMessageBox.information(self, "No Changes", "From and To object names are identical. No changes needed.")
-            return
-        
-=======
     def on_session_double_click(self, item, column):
         """Handle double-click on session tree items."""
->>>>>>> 0be71976
         try:
             # Check if this is a parent item (object name)
             if item.parent() is None:
