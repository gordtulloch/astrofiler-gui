--- conflicted
+++ resolved
@@ -21,11 +21,7 @@
 logger = logging.getLogger(__name__)
 
 # Global version variable
-<<<<<<< HEAD
-VERSION = "1.1.1"
-=======
 VERSION = "1.1.2"
->>>>>>> 9c11fb73
 
 def load_stylesheet(filename):
     """Load stylesheet from a file"""
@@ -63,1095 +59,9 @@
     except:
         return False
 
-<<<<<<< HEAD
-class ImagesTab(QWidget):
-    """
-    Images tab for viewing and managing FITS files with pagination and search.
-    
-    Features:
-    - Paginated view of FITS files for better performance
-    - Text search functionality on object field
-    - Sortable by Object (default) or Date
-    - File loading and repository synchronization
-    - Context menus and double-click actions
-    """
-    def __init__(self):
-        super().__init__()
-        # Pagination variables
-        self.page_size = 24
-        self.current_page = 0
-        self.total_items = 0  # Count of top-level items (objects or dates)
-        self.search_term = ""
-        self.init_ui()
-        # Load first page on startup
-        self.load_fits_data()
-    
-    def init_ui(self):
-        layout = QVBoxLayout(self)
-        
-        # Combined search and filter controls in single row
-        controls_layout = QHBoxLayout()
-        
-        # Search controls
-        search_label = QLabel("Search:")
-        search_label.setStyleSheet("font-weight: bold; margin-right: 5px;")
-        self.search_input = QLineEdit()
-        self.search_input.setPlaceholderText("Search object names...")
-        self.search_input.setMaximumWidth(250)
-        self.search_button = QPushButton("Search")
-        self.search_button.setMaximumSize(80, 28)
-        self.search_button.setStyleSheet("QPushButton { font-size: 10px; }")
-        self.clear_search_button = QPushButton("Clear")
-        self.clear_search_button.setMaximumSize(60, 28)
-        self.clear_search_button.setStyleSheet("QPushButton { font-size: 10px; }")
-        
-        # Add sort control
-        sort_label = QLabel("Sort by:")
-        sort_label.setStyleSheet("font-weight: bold; margin-left: 15px; margin-right: 5px;")
-        self.sort_combo = QComboBox()
-        self.sort_combo.addItems(["Object", "Date", "Filter"])
-        self.sort_combo.setCurrentText("Object")  # Set default to Object
-        self.sort_combo.setToolTip("Choose how to organize the file tree:\n• Object: Group by astronomical object, then by date\n• Date: Group by observation date, then by object\n• Filter: Group by filter, then by object and date")
-        self.sort_combo.setMinimumWidth(80)
-        self.sort_combo.setMaximumHeight(28)
-        self.sort_combo.setStyleSheet("QComboBox { padding: 3px; }")
-        
-        # Add frame type filter control
-        filter_label = QLabel("Show:")
-        filter_label.setStyleSheet("font-weight: bold; margin-left: 15px; margin-right: 5px;")
-        self.frame_filter_combo = QComboBox()
-        self.frame_filter_combo.addItems(["Light Frames Only", "All Frames", "Calibration Frames Only"])
-        self.frame_filter_combo.setCurrentText("Light Frames Only")  # Set default to Light Frames Only
-        self.frame_filter_combo.setToolTip("Choose which frame types to display:\n• Light Frames Only: Show only light/science frames\n• All Frames: Show light and calibration frames\n• Calibration Frames Only: Show only dark, flat, and bias frames")
-        self.frame_filter_combo.setMinimumWidth(120)
-        self.frame_filter_combo.setMaximumHeight(28)
-        self.frame_filter_combo.setStyleSheet("QComboBox { padding: 3px; }")
-        
-        controls_layout.addWidget(search_label)
-        controls_layout.addWidget(self.search_input)
-        controls_layout.addWidget(self.search_button)
-        controls_layout.addWidget(self.clear_search_button)
-        controls_layout.addWidget(sort_label)
-        controls_layout.addWidget(self.sort_combo)
-        controls_layout.addWidget(filter_label)
-        controls_layout.addWidget(self.frame_filter_combo)
-        controls_layout.addStretch()
-        
-        # File list
-        self.file_tree = QTreeWidget()
-        self.file_tree.setHeaderLabels(["Object", "Type", "Date", "Exposure", "Filter", "Telescope", "Instrument", "Temperature", "Filename"])
-        
-        # Set column widths for better display
-        self.file_tree.setColumnWidth(0, 120)  # Object
-        self.file_tree.setColumnWidth(1, 80)   # Type
-        self.file_tree.setColumnWidth(2, 150)  # Date
-        self.file_tree.setColumnWidth(3, 80)   # Exposure
-        self.file_tree.setColumnWidth(4, 80)   # Filter
-        self.file_tree.setColumnWidth(5, 120)  # Telescope
-        self.file_tree.setColumnWidth(6, 120)  # Instrument
-        self.file_tree.setColumnWidth(7, 100)  # Temperature
-        self.file_tree.setColumnWidth(8, 200)  # Filename
-        
-        # Pagination controls at the bottom
-        pagination_layout = QHBoxLayout()
-        self.page_info_label = QLabel("Page 1 of 1 (0 items)")
-        self.prev_page_button = QPushButton("◀ Previous")
-        self.prev_page_button.setMaximumSize(90, 28)
-        self.prev_page_button.setStyleSheet("QPushButton { font-size: 10px; }")
-        self.next_page_button = QPushButton("Next ▶")
-        self.next_page_button.setMaximumSize(90, 28)
-        self.next_page_button.setStyleSheet("QPushButton { font-size: 10px; }")
-        self.page_size_label = QLabel("Items per page:")
-        self.page_size_combo = QComboBox()
-        self.page_size_combo.addItems(["24", "50", "100", "200", "500"])
-        self.page_size_combo.setCurrentText("24")
-        self.page_size_combo.setMaximumHeight(28)
-        
-        pagination_layout.addWidget(self.page_info_label)
-        pagination_layout.addStretch()
-        pagination_layout.addWidget(self.prev_page_button)
-        pagination_layout.addWidget(self.next_page_button)
-        pagination_layout.addWidget(self.page_size_label)
-        pagination_layout.addWidget(self.page_size_combo)
-        
-        # Add all layouts to main layout
-        layout.addLayout(controls_layout)
-        layout.addWidget(self.file_tree)
-        layout.addLayout(pagination_layout)
-        
-        # Connect signals
-        self.search_input.returnPressed.connect(self.perform_search)
-        self.search_button.clicked.connect(self.perform_search)
-        self.clear_search_button.clicked.connect(self.clear_search)
-        self.sort_combo.currentTextChanged.connect(self.load_fits_data)  # Reload data when sort changes
-        self.frame_filter_combo.currentTextChanged.connect(self.load_fits_data)  # Reload data when filter changes
-        self.file_tree.itemDoubleClicked.connect(self.on_item_double_clicked)
-        self.prev_page_button.clicked.connect(self.prev_page)
-        self.next_page_button.clicked.connect(self.next_page)
-        self.page_size_combo.currentTextChanged.connect(self.change_page_size)
-    
-    def perform_search(self):
-        """Perform search and reset to first page."""
-        self.search_term = self.search_input.text().strip()
-        self.current_page = 0
-        self.load_fits_data()
-    
-    def clear_search(self):
-        """Clear search and reset to first page."""
-        self.search_input.clear()
-        self.search_term = ""
-        self.current_page = 0
-        self.load_fits_data()
-    
-    def prev_page(self):
-        """Go to previous page."""
-        if self.current_page > 0:
-            self.current_page -= 1
-            self.load_fits_data()
-    
-    def next_page(self):
-        """Go to next page."""
-        max_page = (self.total_items - 1) // self.page_size
-        if self.current_page < max_page:
-            self.current_page += 1
-            self.load_fits_data()
-    
-    def change_page_size(self):
-        """Change page size and reset to first page."""
-        self.page_size = int(self.page_size_combo.currentText())
-        self.current_page = 0
-        self.load_fits_data()
-    
-    def update_pagination_controls(self):
-        """Update pagination control states and labels."""
-        max_page = (self.total_items - 1) // self.page_size if self.total_items > 0 else 0
-        current_page_display = self.current_page + 1
-        total_pages = max_page + 1
-        
-        # Update page info label
-        start_item = self.current_page * self.page_size + 1 if self.total_items > 0 else 0
-        end_item = min((self.current_page + 1) * self.page_size, self.total_items)
-        
-        self.page_info_label.setText(f"Page {current_page_display} of {total_pages} ({start_item}-{end_item} of {self.total_items} items)")
-        
-        # Update button states
-        self.prev_page_button.setEnabled(self.current_page > 0)
-        self.next_page_button.setEnabled(self.current_page < max_page)
-    
-    def load_repo(self):
-        """Load the repository by running registerFitsImages with progress dialog."""
-        
-        # Show warning dialog first
-        warning_msg = ("This function creates folders, renames files, and moves them into the folder structure.\n\n"
-                      "This operation will:\n"
-                      "• Scan your source directory for FITS files\n"
-                      "• Create an organized folder structure\n"
-                      "• Move and rename files according to their metadata\n\n"
-                      "Do you want to continue?")
-        
-        reply = QMessageBox.question(
-            self,
-            "Load Repository Warning",
-            warning_msg,
-            QMessageBox.Ok | QMessageBox.Cancel,
-            QMessageBox.Cancel  # Default to Cancel for safety
-        )
-        
-        if reply != QMessageBox.Ok:
-            return  # User cancelled, exit the function
-        
-        progress_dialog = None
-        was_cancelled = False
-        
-        try:
-            # Create progress dialog first
-            progress_dialog = QProgressDialog("Scanning for FITS files...", "Cancel", 0, 100, self)
-            progress_dialog.setWindowTitle("Loading Repository")
-            progress_dialog.setWindowModality(Qt.WindowModal)
-            progress_dialog.setMinimumDuration(0)  # Show immediately
-            progress_dialog.setValue(0)  # Set initial value
-            progress_dialog.show()
-            QApplication.processEvents()  # Process events to show dialog
-            
-            # Small delay to ensure dialog is visible
-            time.sleep(0.1)
-            
-            self.fits_file_handler = fitsProcessing()
-            
-            def update_progress(current, total, filename):
-                """Progress callback function"""
-                nonlocal was_cancelled
-                try:
-                    logging.debug(f"Progress callback called: {current}/{total} - {filename}")
-                    
-                    # Don't check cancellation if already cancelled
-                    if was_cancelled:
-                        logging.debug("Already cancelled, returning False")
-                        return False
-                    
-                    # Check if dialog was cancelled before updating
-                    if progress_dialog and progress_dialog.wasCanceled():
-                        logging.debug("User cancelled the operation")
-                        was_cancelled = True
-                        return False  # Signal to stop processing
-                    
-                    if progress_dialog:
-                        progress = int((current / total) * 100) if total > 0 else 0
-                        progress_dialog.setValue(progress)
-                        progress_dialog.setLabelText(f"Processing {current}/{total}: {os.path.basename(filename)}")
-                        QApplication.processEvents()  # Keep UI responsive
-                        
-                        # Check again after processing events
-                        if progress_dialog.wasCanceled():
-                            logging.debug("User cancelled the operation during update")
-                            was_cancelled = True
-                            return False
-                    
-                    logging.debug(f"Progress callback returning True for {filename}")
-                    return True  # Continue processing
-                except Exception as e:
-                    logging.error(f"Error in progress callback: {e}")
-                    return True  # Continue on callback errors
-            
-            # Run the processing with progress callback
-            logging.debug("Starting registerFitsImages with progress callback")
-            registered_files = self.fits_file_handler.registerFitsImages(moveFiles=True, progress_callback=update_progress)
-            logging.debug(f"registerFitsImages completed, registered {len(registered_files)} files")
-            
-            # Close progress dialog
-            if progress_dialog:
-                progress_dialog.close()
-            
-            # Check if operation was cancelled or completed normally
-            if was_cancelled:
-                QMessageBox.information(self, "Cancelled", "Repository loading was cancelled by user.")
-                logging.debug("Operation was cancelled by user")
-            elif len(registered_files) == 0:
-                QMessageBox.information(self, "No Files", "No FITS files found to process in the source directory.")
-                logging.info("No FITS files found to process")
-            else:
-                self.load_fits_data()
-                
-                # Invalidate stats cache since new data was loaded
-                parent_widget = self.parent()
-                while parent_widget and not hasattr(parent_widget, 'invalidate_stats_cache'):
-                    parent_widget = parent_widget.parent()
-                if parent_widget:
-                    parent_widget.invalidate_stats_cache()
-                
-                QMessageBox.information(self, "Success", f"Repository loaded successfully! Processed {len(registered_files)} files.")
-                logging.info("Operation completed successfully")
-                
-        except Exception as e:
-            if progress_dialog:
-                progress_dialog.close()
-            logger.error(f"Error loading repository: {e}")
-            QMessageBox.warning(self, "Error", f"Failed to load repository: {e}")
-
-    def sync_repo(self):
-        """Sync the repository by running registerFitsImages with moveFiles=False and progress dialog."""
-      
-        # Show warning dialog first
-        warning_msg = ("Sync Repo reloads the repository database with data from files in the specified Repository directory and does not change any data.\n\n"
-                      "If you want to move files from Incoming to the Repository use Load Repo.\n\n"
-                      "Do you want to continue with synchronization?")
-        
-        reply = QMessageBox.question(
-            self,
-            "Sync Repository Information",
-            warning_msg,
-            QMessageBox.Ok | QMessageBox.Cancel,
-            QMessageBox.Ok  # Default to OK since this is informational
-        )
-        
-        if reply != QMessageBox.Ok:
-            return  # User cancelled, exit the function
-        
-        # Clear repository first before syncing
-        try:
-            # Clear the tree widget
-            self.file_tree.clear()
-            
-            # Delete all fitsSession records from the database
-            deleted_sessions = FitsSessionModel.delete().execute()
-            
-            # Delete all fitsFile records from the database
-            deleted_files = FitsFileModel.delete().execute()
-            
-            # Invalidate stats cache since all data was cleared
-            parent_widget = self.parent()
-            while parent_widget and not hasattr(parent_widget, 'invalidate_stats_cache'):
-                parent_widget = parent_widget.parent()
-            if parent_widget:
-                parent_widget.invalidate_stats_cache()
-            
-            logger.info(f"Cleared repository before sync: {deleted_sessions} sessions, {deleted_files} files")
-        except Exception as e:
-            logger.error(f"Error clearing repository before sync: {e}")
-            QMessageBox.warning(self, "Error", f"Failed to clear repository before sync: {e}")
-            return
-        
-        progress_dialog = None
-        was_cancelled = False
-        
-        try:
-            self.fits_file_handler = fitsProcessing()
-            
-            # Create progress dialog
-            progress_dialog = QProgressDialog("Initializing...", "Cancel", 0, 100, self)
-            progress_dialog.setWindowTitle("Synchronizing Repository")
-            progress_dialog.setWindowModality(Qt.WindowModal)
-            progress_dialog.setMinimumDuration(0)  # Show immediately
-            progress_dialog.show()
-            
-            def update_progress(current, total, filename):
-                """Progress callback function"""
-                nonlocal was_cancelled
-                
-                # Don't check cancellation if already cancelled
-                if was_cancelled:
-                    return False
-                
-                # Check if dialog was cancelled before updating
-                if progress_dialog and progress_dialog.wasCanceled():
-                    was_cancelled = True
-                    return False  # Signal to stop processing
-                
-                progress = int((current / total) * 100) if total > 0 else 0
-                progress_dialog.setValue(progress)
-                progress_dialog.setLabelText(f"Syncing {current}/{total}: {os.path.basename(filename)}")
-                QApplication.processEvents()  # Keep UI responsive
-                
-                # Check again after processing events
-                if progress_dialog and progress_dialog.wasCanceled():
-                    was_cancelled = True
-                    return False
-                
-                return True  # Continue processing
-            
-            # Run the processing with progress callback
-            registered_files = self.fits_file_handler.registerFitsImages(moveFiles=False, progress_callback=update_progress)
-            
-            # Close progress dialog
-            if progress_dialog:
-                progress_dialog.close()
-            
-            # Check if operation was cancelled or completed normally
-            if was_cancelled:
-                QMessageBox.information(self, "Cancelled", "Repository synchronization was cancelled by user.")
-                logger.info("Repository synchronization was cancelled by user")
-            else:
-                self.load_fits_data()
-                
-                # Invalidate stats cache since new data was synced
-                parent_widget = self.parent()
-                while parent_widget and not hasattr(parent_widget, 'invalidate_stats_cache'):
-                    parent_widget = parent_widget.parent()
-                if parent_widget:
-                    parent_widget.invalidate_stats_cache()
-                
-                QMessageBox.information(self, "Success", f"Repository synchronized successfully! Processed {len(registered_files)} files.")
-                logger.info("Repository synchronization completed successfully")
-                
-        except Exception as e:
-            if progress_dialog:
-                progress_dialog.close()
-            logger.error(f"Error syncing repository: {e}")
-            QMessageBox.warning(self, "Error", f"Failed to sync repository: {e}")
-
-    def load_fits_data(self):
-        """Load FITS file data from the database with pagination and populate the tree widget based on selected sort criteria and frame filter."""
-        try:
-            self.file_tree.clear()
-
-            # Get the current sort criteria (default to Object if UI not yet initialized)
-            sort_by = getattr(self, 'sort_combo', None)
-            if sort_by is not None:
-                sort_by = self.sort_combo.currentText()
-            else:
-                sort_by = "Object"  # Default when UI isn't ready yet
-            
-            # Get the current frame filter (default to Light Frames Only if UI not yet initialized)
-            frame_filter = getattr(self, 'frame_filter_combo', None)
-            if frame_filter is not None:
-                frame_filter = self.frame_filter_combo.currentText()
-            else:
-                frame_filter = "Light Frames Only"  # Default when UI isn't ready yet
-            
-            if sort_by == "Object":
-                self._load_fits_data_by_object_paginated(frame_filter)
-            elif sort_by == "Date":
-                self._load_fits_data_by_date_paginated(frame_filter)
-            elif sort_by == "Filter":
-                self._load_fits_data_by_filter_paginated(frame_filter)
-            else:
-                self._load_fits_data_by_object_paginated(frame_filter)
-        except Exception as e:
-            logger.error(f"Error loading FITS data: {e}")
-            if "no such table" not in str(e).lower():
-                QMessageBox.warning(self, "Error", f"Failed to load FITS data: {e}")
-
-    def _load_fits_data_by_filter_paginated(self, frame_filter="Light Frames Only"):
-        """Load FITS file data grouped by filter with pagination of top-level filters."""
-        all_files = self._get_fits_files_query(frame_filter, include_search=True).order_by(
-            FitsFileModel.fitsFileFilter, FitsFileModel.fitsFileObject, FitsFileModel.fitsFileDate
-        )
-
-        # Group files by filter first
-        all_filters_dict = {}
-        for fits_file in all_files:
-            filter_name = fits_file.fitsFileFilter or "Unknown"
-            object_name = fits_file.fitsFileObject or "Unknown"
-            date_str = str(fits_file.fitsFileDate)[:10] if fits_file.fitsFileDate else "Unknown Date"
-
-            if filter_name not in all_filters_dict:
-                all_filters_dict[filter_name] = {}
-            if object_name not in all_filters_dict[filter_name]:
-                all_filters_dict[filter_name][object_name] = {}
-            if date_str not in all_filters_dict[filter_name][object_name]:
-                all_filters_dict[filter_name][object_name][date_str] = []
-
-            all_filters_dict[filter_name][object_name][date_str].append(fits_file)
-
-        # Get sorted list of filter names for pagination
-        sorted_filters = sorted(all_filters_dict.keys())
-        self.total_items = len(sorted_filters)
-
-        # Apply pagination to filter list
-        start_idx = self.current_page * self.page_size
-        end_idx = start_idx + self.page_size
-        filters_for_page = sorted_filters[start_idx:end_idx]
-
-        # Create tree items only for filters on current page
-        for filter_name in filters_for_page:
-            objects_dict = all_filters_dict[filter_name]
-            # Create parent item for the filter
-            parent_item = QTreeWidgetItem()
-            parent_item.setText(0, filter_name)  # Filter in Object column
-            parent_item.setText(1, f"({sum(len(files) for obj in objects_dict.values() for files in obj.values())} files)")  # File count in Type column
-            parent_item.setText(2, "")  # Empty other columns for parent
-            parent_item.setText(3, "")
-            parent_item.setText(4, "")
-            parent_item.setText(5, "")
-            parent_item.setText(6, "")
-            parent_item.setText(7, "")
-            parent_item.setText(8, "")
-
-            # Make parent item bold and slightly different color
-            font = parent_item.font(0)
-            font.setBold(True)
-            for col in range(9):
-                parent_item.setFont(col, font)
-
-            # Add sub-parent items for each object (sorted alphabetically)
-            for object_name in sorted(objects_dict.keys()):
-                dates_dict = objects_dict[object_name]
-                object_item = QTreeWidgetItem()
-                object_item.setText(0, object_name)  # Object name in Object column
-                object_item.setText(1, f"({sum(len(files) for files in dates_dict.values())} files)")  # File count in Type column
-                object_item.setText(2, "")  # Empty other columns for object
-                object_item.setText(3, "")
-                object_item.setText(4, "")
-                object_item.setText(5, "")
-                object_item.setText(6, "")
-                object_item.setText(7, "")
-                object_item.setText(8, "")
-
-                # Add sub-parent items for each date (sorted by date)
-                for date_str in sorted(dates_dict.keys(), reverse=True):
-                    files = dates_dict[date_str]
-                    date_item = QTreeWidgetItem()
-                    date_item.setText(0, date_str)  # Date in Object column
-                    date_item.setText(1, f"({len(files)} files)")  # File count in Type column
-                    date_item.setText(2, "")  # Empty other columns for date
-                    date_item.setText(3, "")
-                    date_item.setText(4, "")
-                    date_item.setText(5, "")
-                    date_item.setText(6, "")
-                    date_item.setText(7, "")
-                    date_item.setText(8, "")
-
-                    # Add child items for each file
-                    for fits_file in files:
-                        self._add_file_item(date_item, fits_file)
-
-                    # Add date item to object
-                    object_item.addChild(date_item)
-                    date_item.setExpanded(False)
-
-                # Add object item to filter parent
-                parent_item.addChild(object_item)
-                object_item.setExpanded(False)
-
-            # Add parent item to tree
-            self.file_tree.addTopLevelItem(parent_item)
-            parent_item.setExpanded(False)
-
-        total_files_on_page = sum(len(files) for filter_name in filters_for_page 
-                                 for obj in all_filters_dict[filter_name].values() 
-                                 for files in obj.values())
-        logger.debug(f"Loaded {len(filters_for_page)} filters with {total_files_on_page} total files (sorted by filter, page {self.current_page + 1})")
-        # Update pagination controls
-        self.update_pagination_controls()
-
-    def _get_fits_files_query(self, frame_filter, include_search=True):
-        """Get the appropriate database query based on the frame filter selection and search term."""
-        # Start with frame filter
-        if frame_filter == "Light Frames Only":
-            # Only show files where fitsFileType contains "Light"
-            query = FitsFileModel.select().where(FitsFileModel.fitsFileType.contains("Light"))
-        elif frame_filter == "Calibration Frames Only":
-            # Show dark, flat, bias frames (anything that's not light)
-            query = FitsFileModel.select().where(
-                (FitsFileModel.fitsFileType.contains("Dark")) |
-                (FitsFileModel.fitsFileType.contains("Flat")) |
-                (FitsFileModel.fitsFileType.contains("Bias"))
-            )
-        else:  # "All Frames"
-            # Show all files regardless of type
-            query = FitsFileModel.select()
-        
-        # Add search filter if search term is provided and include_search is True
-        if include_search and self.search_term:
-            query = query.where(FitsFileModel.fitsFileObject.contains(self.search_term))
-        
-        return query
-    
-    def _load_fits_data_by_object_paginated(self, frame_filter="Light Frames Only"):
-        """Load FITS file data grouped by object name with pagination of top-level objects."""
-        # Get all files matching filter and search criteria
-        all_files = self._get_fits_files_query(frame_filter, include_search=True).order_by(
-            FitsFileModel.fitsFileObject, FitsFileModel.fitsFileDate
-        )
-
-        # Group files by object name first
-        all_objects_dict = {}
-        for fits_file in all_files:
-            object_name = fits_file.fitsFileObject or "Unknown"
-            
-            # For calibration frames, use frame type as object if no object is set
-            if frame_filter in ["Calibration Frames Only", "All Frames"] and (not fits_file.fitsFileObject or fits_file.fitsFileObject == "Unknown"):
-                frame_type = fits_file.fitsFileType or "Unknown"
-                if "DARK" in frame_type.upper():
-                    object_name = "Dark Frames"
-                elif "FLAT" in frame_type.upper():
-                    object_name = "Flat Frames"
-                elif "BIAS" in frame_type.upper():
-                    object_name = "Bias Frames"
-                else:
-                    object_name = f"{frame_type} Frames" if frame_type != "Unknown" else "Unknown"
-            
-            date_str = str(fits_file.fitsFileDate)[:10] if fits_file.fitsFileDate else "Unknown Date"
-
-            if object_name not in all_objects_dict:
-                all_objects_dict[object_name] = {}
-            if date_str not in all_objects_dict[object_name]:
-                all_objects_dict[object_name][date_str] = []
-
-            all_objects_dict[object_name][date_str].append(fits_file)
-
-        # Get sorted list of object names for pagination
-        sorted_objects = sorted(all_objects_dict.keys())
-        self.total_items = len(sorted_objects)
-        
-        # Apply pagination to object list
-        start_idx = self.current_page * self.page_size
-        end_idx = start_idx + self.page_size
-        objects_for_page = sorted_objects[start_idx:end_idx]
-
-        # Create tree items only for objects on current page
-        for object_name in objects_for_page:
-            dates_dict = all_objects_dict[object_name]
-            # Create parent item for the object
-            parent_item = QTreeWidgetItem()
-            parent_item.setText(0, object_name)  # Object name in first column
-            parent_item.setText(1, f"({sum(len(files) for files in dates_dict.values())} files)")  # File count in Type column
-            parent_item.setText(2, "")  # Empty other columns for parent
-            parent_item.setText(3, "")
-            parent_item.setText(4, "")
-            parent_item.setText(5, "")
-            parent_item.setText(6, "")
-            parent_item.setText(7, "")
-            parent_item.setText(8, "")
-
-            # Make parent item bold and slightly different color
-            font = parent_item.font(0)
-            font.setBold(True)
-            for col in range(9):
-                parent_item.setFont(col, font)
-
-            # Add sub-parent items for each date (sorted by date)
-            for date_str in sorted(dates_dict.keys(), reverse=True):  # Most recent dates first
-                files = dates_dict[date_str]
-                date_item = QTreeWidgetItem()
-                date_item.setText(0, date_str)  # Date in first column
-                date_item.setText(1, f"({len(files)} files)")  # File count in Type column
-                date_item.setText(2, "")  # Empty other columns for date
-                date_item.setText(3, "")
-                date_item.setText(4, "")
-                date_item.setText(5, "")
-                date_item.setText(6, "")
-                date_item.setText(7, "")
-                date_item.setText(8, "")
-
-                # Add child items for each file
-                for fits_file in files:
-                    self._add_file_item(date_item, fits_file)
-
-                # Add date item to parent
-                parent_item.addChild(date_item)
-
-                # Keep the date item collapsed by default
-                date_item.setExpanded(False)
-
-            # Add parent item to tree
-            self.file_tree.addTopLevelItem(parent_item)
-
-            # Keep the parent item collapsed by default
-            parent_item.setExpanded(False)
-
-        total_files_on_page = sum(len(files) for object_name in objects_for_page 
-                                 for files in all_objects_dict[object_name].values())
-        logger.debug(f"Loaded {len(objects_for_page)} objects with {total_files_on_page} total files (sorted by object, page {self.current_page + 1})")
-    
-    def _load_fits_data_by_date_paginated(self, frame_filter="Light Frames Only"):
-        """Load FITS file data grouped by date with pagination of top-level dates."""
-        # Get all files matching filter and search criteria
-        all_files = self._get_fits_files_query(frame_filter, include_search=True).order_by(
-            FitsFileModel.fitsFileDate.desc(), FitsFileModel.fitsFileObject
-        )
-
-        # Group files by date first
-        all_dates_dict = {}
-        for fits_file in all_files:
-            object_name = fits_file.fitsFileObject or "Unknown"
-            
-            # For calibration frames, use frame type as object if no object is set
-            if frame_filter in ["Calibration Frames Only", "All Frames"] and (not fits_file.fitsFileObject or fits_file.fitsFileObject == "Unknown"):
-                frame_type = fits_file.fitsFileType or "Unknown"
-                if "DARK" in frame_type.upper():
-                    object_name = "Dark Frames"
-                elif "FLAT" in frame_type.upper():
-                    object_name = "Flat Frames"
-                elif "BIAS" in frame_type.upper():
-                    object_name = "Bias Frames"
-                else:
-                    object_name = f"{frame_type} Frames" if frame_type != "Unknown" else "Unknown"
-            
-            date_str = str(fits_file.fitsFileDate)[:10] if fits_file.fitsFileDate else "Unknown Date"
-
-            if date_str not in all_dates_dict:
-                all_dates_dict[date_str] = {}
-            if object_name not in all_dates_dict[date_str]:
-                all_dates_dict[date_str][object_name] = []
-
-            all_dates_dict[date_str][object_name].append(fits_file)
-
-        # Get sorted list of dates for pagination (newest first)
-        sorted_dates = sorted(all_dates_dict.keys(), reverse=True)
-        self.total_items = len(sorted_dates)
-        
-        # Apply pagination to date list
-        start_idx = self.current_page * self.page_size
-        end_idx = start_idx + self.page_size
-        dates_for_page = sorted_dates[start_idx:end_idx]
-
-        # Create tree items only for dates on current page
-        for date_str in dates_for_page:
-            objects_dict = all_dates_dict[date_str]
-            # Create parent item for the date
-            parent_item = QTreeWidgetItem()
-            parent_item.setText(0, date_str)  # Date in first column
-            parent_item.setText(1, f"({sum(len(files) for files in objects_dict.values())} files)")  # File count in Type column
-            parent_item.setText(2, "")  # Empty other columns for parent
-            parent_item.setText(3, "")
-            parent_item.setText(4, "")
-            parent_item.setText(5, "")
-            parent_item.setText(6, "")
-            parent_item.setText(7, "")
-            parent_item.setText(8, "")
-
-            # Make parent item bold and slightly different color
-            font = parent_item.font(0)
-            font.setBold(True)
-            for col in range(9):
-                parent_item.setFont(col, font)
-
-            # Add sub-parent items for each object (sorted alphabetically)
-            for object_name in sorted(objects_dict.keys()):
-                files = objects_dict[object_name]
-                object_item = QTreeWidgetItem()
-                object_item.setText(0, object_name)  # Object name in first column
-                object_item.setText(1, f"({len(files)} files)")  # File count in Type column
-                object_item.setText(2, "")  # Empty other columns for object
-                object_item.setText(3, "")
-                object_item.setText(4, "")
-                object_item.setText(5, "")
-                object_item.setText(6, "")
-                object_item.setText(7, "")
-                object_item.setText(8, "")
-
-                # Add child items for each file
-                for fits_file in files:
-                    self._add_file_item(object_item, fits_file)
-
-                # Add object item to parent
-                parent_item.addChild(object_item)
-
-                # Keep the object item collapsed by default
-                object_item.setExpanded(False)
-
-            # Add parent item to tree
-            self.file_tree.addTopLevelItem(parent_item)
-
-            # Keep the parent item collapsed by default
-            parent_item.setExpanded(False)
-
-        total_files_on_page = sum(len(files) for date_str in dates_for_page 
-                                 for files in all_dates_dict[date_str].values())
-        logger.debug(f"Loaded {len(dates_for_page)} dates with {total_files_on_page} total files (sorted by date, page {self.current_page + 1})")
-
-    def _load_fits_data_by_object(self, frame_filter="Light Frames Only"):
-        """Load FITS file data grouped by object name, then by date."""
-        # Get the appropriate query based on frame filter
-        fits_files = self._get_fits_files_query(frame_filter).order_by(FitsFileModel.fitsFileObject, FitsFileModel.fitsFileDate)
-
-        # Group files by object name and date
-        objects_dict = {}
-        for fits_file in fits_files:
-            object_name = fits_file.fitsFileObject or "Unknown"
-            
-            # For calibration frames, use frame type as object if no object is set
-            if frame_filter in ["Calibration Frames Only", "All Frames"] and (not fits_file.fitsFileObject or fits_file.fitsFileObject == "Unknown"):
-                frame_type = fits_file.fitsFileType or "Unknown"
-                if "DARK" in frame_type.upper():
-                    object_name = "Dark Frames"
-                elif "FLAT" in frame_type.upper():
-                    object_name = "Flat Frames"
-                elif "BIAS" in frame_type.upper():
-                    object_name = "Bias Frames"
-                else:
-                    object_name = f"{frame_type} Frames" if frame_type != "Unknown" else "Unknown"
-            
-            date_str = str(fits_file.fitsFileDate)[:10] if fits_file.fitsFileDate else "Unknown Date"
-
-            if object_name not in objects_dict:
-                objects_dict[object_name] = {}
-            if date_str not in objects_dict[object_name]:
-                objects_dict[object_name][date_str] = []
-
-            objects_dict[object_name][date_str].append(fits_file)
-
-        # Create parent items for each object (sorted alphabetically)
-        for object_name in sorted(objects_dict.keys()):
-            dates_dict = objects_dict[object_name]
-            # Create parent item for the object
-            parent_item = QTreeWidgetItem()
-            parent_item.setText(0, object_name)  # Object name in first column
-            parent_item.setText(1, f"({sum(len(files) for files in dates_dict.values())} files)")  # File count in Type column
-            parent_item.setText(2, "")  # Empty other columns for parent
-            parent_item.setText(3, "")
-            parent_item.setText(4, "")
-            parent_item.setText(5, "")
-            parent_item.setText(6, "")
-            parent_item.setText(7, "")
-            parent_item.setText(8, "")
-
-            # Make parent item bold and slightly different color
-            font = parent_item.font(0)
-            font.setBold(True)
-            for col in range(9):
-                parent_item.setFont(col, font)
-
-            # Add sub-parent items for each date (sorted by date)
-            for date_str in sorted(dates_dict.keys(), reverse=True):  # Most recent dates first
-                files = dates_dict[date_str]
-                date_item = QTreeWidgetItem()
-                date_item.setText(0, date_str)  # Date in first column
-                date_item.setText(1, f"({len(files)} files)")  # File count in Type column
-                date_item.setText(2, "")  # Empty other columns for date
-                date_item.setText(3, "")
-                date_item.setText(4, "")
-                date_item.setText(5, "")
-                date_item.setText(6, "")
-                date_item.setText(7, "")
-                date_item.setText(8, "")
-
-                # Add child items for each file
-                for fits_file in files:
-                    self._add_file_item(date_item, fits_file)
-
-                # Add date item to parent
-                parent_item.addChild(date_item)
-
-                # Keep the date item collapsed by default
-                date_item.setExpanded(False)
-
-            # Add parent item to tree
-            self.file_tree.addTopLevelItem(parent_item)
-
-            # Keep the parent item collapsed by default
-            parent_item.setExpanded(False)
-
-        total_files = len(fits_files)
-        total_objects = len(objects_dict)
-        if total_files > 0:
-            logger.debug(f"Loaded {total_files} FITS files from {total_objects} objects into the display (sorted by object)")
-        else:
-            logger.info("No FITS files found in database")
-
-    def _load_fits_data_by_date(self, frame_filter="Light Frames Only"):
-        """Load FITS file data grouped by date, then by object."""
-        # Get the appropriate query based on frame filter
-        fits_files = self._get_fits_files_query(frame_filter).order_by(FitsFileModel.fitsFileDate.desc(), FitsFileModel.fitsFileObject)
-
-        # Group files by date and object
-        dates_dict = {}
-        for fits_file in fits_files:
-            object_name = fits_file.fitsFileObject or "Unknown"
-            
-            # For calibration frames, use frame type as object if no object is set
-            if frame_filter in ["Calibration Frames Only", "All Frames"] and (not fits_file.fitsFileObject or fits_file.fitsFileObject == "Unknown"):
-                frame_type = fits_file.fitsFileType or "Unknown"
-                if "DARK" in frame_type.upper():
-                    object_name = "Dark Frames"
-                elif "FLAT" in frame_type.upper():
-                    object_name = "Flat Frames"
-                elif "BIAS" in frame_type.upper():
-                    object_name = "Bias Frames"
-                else:
-                    object_name = f"{frame_type} Frames" if frame_type != "Unknown" else "Unknown"
-            
-            date_str = str(fits_file.fitsFileDate)[:10] if fits_file.fitsFileDate else "Unknown Date"
-
-            if date_str not in dates_dict:
-                dates_dict[date_str] = {}
-            if object_name not in dates_dict[date_str]:
-                dates_dict[date_str][object_name] = []
-
-            dates_dict[date_str][object_name].append(fits_file)
-
-        # Create parent items for each date (sorted by date, newest first)
-        for date_str in sorted(dates_dict.keys(), reverse=True):
-            objects_dict = dates_dict[date_str]
-            # Create parent item for the date
-            parent_item = QTreeWidgetItem()
-            parent_item.setText(0, date_str)  # Date in first column
-            parent_item.setText(1, f"({sum(len(files) for files in objects_dict.values())} files)")  # File count in Type column
-            parent_item.setText(2, "")  # Empty other columns for parent
-            parent_item.setText(3, "")
-            parent_item.setText(4, "")
-            parent_item.setText(5, "")
-            parent_item.setText(6, "")
-            parent_item.setText(7, "")
-            parent_item.setText(8, "")
-
-            # Make parent item bold and slightly different color
-            font = parent_item.font(0)
-            font.setBold(True)
-            for col in range(9):
-                parent_item.setFont(col, font)
-
-            # Add sub-parent items for each object (sorted alphabetically)
-            for object_name in sorted(objects_dict.keys()):
-                files = objects_dict[object_name]
-                object_item = QTreeWidgetItem()
-                object_item.setText(0, object_name)  # Object name in first column
-                object_item.setText(1, f"({len(files)} files)")  # File count in Type column
-                object_item.setText(2, "")  # Empty other columns for object
-                object_item.setText(3, "")
-                object_item.setText(4, "")
-                object_item.setText(5, "")
-                object_item.setText(6, "")
-                object_item.setText(7, "")
-                object_item.setText(8, "")
-
-                # Add child items for each file
-                for fits_file in files:
-                    self._add_file_item(object_item, fits_file)
-
-                # Add object item to parent
-                parent_item.addChild(object_item)
-
-                # Keep the object item collapsed by default
-                object_item.setExpanded(False)
-
-            # Add parent item to tree
-            self.file_tree.addTopLevelItem(parent_item)
-
-            # Keep the parent item collapsed by default
-            parent_item.setExpanded(False)
-
-        total_files = len(fits_files)
-        total_dates = len(dates_dict)
-        if total_files > 0:
-            logger.debug(f"Loaded {total_files} FITS files from {total_dates} dates into the display (sorted by date)")
-        else:
-            logger.debug("No FITS files found in database")
-
-    def _add_file_item(self, parent_item, fits_file):
-        """Helper method to add a file item to a parent tree widget item."""
-        child_item = QTreeWidgetItem()
-
-        # Populate the child item with database fields
-        child_item.setText(0, "")  # Empty object column for child (parent shows object/date)
-        child_item.setText(1, fits_file.fitsFileType or "N/A")    # Type
-
-        # Format date to be more readable
-        date_str = str(fits_file.fitsFileDate) if fits_file.fitsFileDate else "N/A"
-        if date_str != "N/A" and "T" in date_str:
-            try:
-                dt = datetime.fromisoformat(date_str.replace("Z", "+00:00"))
-                date_str = dt.strftime("%Y-%m-%d %H:%M:%S")
-            except:
-                pass  # Keep original format if parsing fails
-        child_item.setText(2, date_str)  # Date
-
-        # Format exposure time
-        exp_time = fits_file.fitsFileExpTime or ""
-        if exp_time:
-            child_item.setText(3, f"{exp_time}s")  # Exposure
-        else:
-            child_item.setText(3, "N/A")
-
-        child_item.setText(4, fits_file.fitsFileFilter or "N/A")  # Filter
-        child_item.setText(5, fits_file.fitsFileTelescop or "N/A")  # Telescope
-        child_item.setText(6, fits_file.fitsFileInstrument or "N/A")  # Instrument
-
-        # Format temperature
-        temp = fits_file.fitsFileCCDTemp or ""
-        if temp:
-            child_item.setText(7, f"{temp}°C")  # Temperature
-        else:
-            child_item.setText(7, "N/A")
-
-        # Extract just the filename from the full path for display
-        filename = fits_file.fitsFileName or ""
-        if filename:
-            filename = os.path.basename(filename)
-            child_item.setText(8, filename)  # Filename
-        else:
-            child_item.setText(8, "N/A")
-
-        # Store the full database record for potential future use
-        child_item.setData(0, Qt.UserRole, fits_file.fitsFileId)
-
-        # Add child to parent item
-        parent_item.addChild(child_item)
-
-    def clear_files(self):
-        """Clear the file tree and delete all fitsSession and fitsFile records from the database."""
-        try:
-            # Clear the tree widget
-            self.file_tree.clear()
-            
-            # Delete all fitsSession records from the database
-            deleted_sessions = FitsSessionModel.delete().execute()
-            
-            # Delete all fitsFile records from the database
-            deleted_files = FitsFileModel.delete().execute()
-            
-            # Invalidate stats cache since all data was cleared
-            parent_widget = self.parent()
-            while parent_widget and not hasattr(parent_widget, 'invalidate_stats_cache'):
-                parent_widget = parent_widget.parent()
-            if parent_widget:
-                parent_widget.invalidate_stats_cache()
-            
-            logger.info(f"Deleted {deleted_sessions} session records and {deleted_files} file records from database")
-            QMessageBox.information(self, "Success", f"Repository cleared! Deleted {deleted_sessions} session records and {deleted_files} file records from database.")
-            
-        except Exception as e:
-            logger.error(f"Error clearing repository: {e}")
-            QMessageBox.warning(self, "Error", f"Failed to clear repository: {e}")
-
-    def on_item_double_clicked(self, item, column):
-        """Handle double-click on tree widget items"""
-        # Check if the item has a stored file ID (indicating it's a FITS file, not a parent/date item)
-        file_id = item.data(0, Qt.UserRole)
-        if file_id is not None:
-            try:
-                # Get the FITS file record from the database
-                fits_file = FitsFileModel.get_by_id(file_id)
-                if fits_file and fits_file.fitsFileName:
-                    logger.info(f"Launching external viewer for file: {fits_file.fitsFileName}")
-                    self.launch_external_viewer(fits_file.fitsFileName)
-                else:
-                    QMessageBox.warning(self, "File Not Found", "The FITS file path is not available.")
-            except Exception as e:
-                logger.error(f"Error retrieving FITS file: {e}")
-                QMessageBox.warning(self, "Error", f"Failed to retrieve file information: {e}")
-    
-    def launch_external_viewer(self, file_path):
-        """Launch external FITS viewer with the specified file"""
-        # Get the main GUI instance to access config settings
-        main_window = self.window()
-        if hasattr(main_window, 'config_tab') and hasattr(main_window.config_tab, 'fits_viewer_path'):
-            viewer_path = main_window.config_tab.fits_viewer_path.text().strip()
-            
-            if not viewer_path:
-                QMessageBox.warning(self, "No Viewer Configured", 
-                                  "Please configure an external FITS viewer in the Config tab.")
-                return
-            logger.info(f"Launching external FITS viewer: {viewer_path} with file {file_path}")            
-            try:
-                import subprocess
-                import shlex
-                
-                # Check if viewer_path contains spaces or multiple arguments
-                if ' ' in viewer_path:
-                    # Parse command with arguments using shlex for proper shell-like parsing
-                    # This handles quoted arguments, escaping, etc.
-                    try:
-                        cmd_parts = shlex.split(viewer_path)
-                        cmd_args = cmd_parts + [file_path]
-                    except ValueError as e:
-                        # If shlex parsing fails (malformed quotes, etc.), fall back to simple split
-                        logger.warning(f"shlex parsing failed for '{viewer_path}', using simple split: {e}")
-                        cmd_parts = viewer_path.split()
-                        cmd_args = cmd_parts + [file_path]
-                else:
-                    # Single executable path with no arguments
-                    cmd_args = [viewer_path, file_path]
-                
-                # Launch the external viewer with the file path as argument
-                subprocess.Popen(cmd_args)
-                logger.info(f"Launched external FITS viewer: {cmd_args}")
-            except Exception as e:
-                logger.error(f"Error launching external viewer: {e}")
-                QMessageBox.warning(self, "Launch Error", 
-                                  f"Failed to launch external viewer: {str(e)}")
-        else:
-            QMessageBox.warning(self, "Configuration Error", 
-                              "Unable to access FITS viewer configuration.")
-    
-    def show_download_dialog(self):
-        """Show the download dialog for smart telescopes."""
-        try:
-            dialog = SmartTelescopeDownloadDialog(self)
-            dialog.exec()
-        except Exception as e:
-            logger.error(f"Error opening download dialog: {e}")
-            QMessageBox.critical(self, "Error", f"Error opening download dialog: {e}")
-    
-    def open_mappings_dialog(self):
-        """Open the mappings dialog"""
-        try:
-            dialog = MappingsDialog(self)
-            dialog.exec()
-        except Exception as e:
-            logger.error(f"Error opening mappings dialog: {e}")
-            QMessageBox.critical(self, "Error", f"Error opening mappings dialog: {e}")
-
-
-
-class TelescopeDownloadWorker(QThread):
-    """Worker thread for downloading files from smart telescopes."""
-=======
 # Main execution
 if __name__ == "__main__":
     from PySide6.QtWidgets import QApplication
->>>>>>> 9c11fb73
     
     app = QApplication(sys.argv)
     
